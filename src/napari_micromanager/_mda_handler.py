from __future__ import annotations

import contextlib
import tempfile
import time
from collections import deque
from typing import TYPE_CHECKING, Callable, Generator, cast

import napari
import zarr
from superqt.utils import create_worker, ensure_main_thread

from ._util import NMM_METADATA_KEY, PYMMCW_METADATA_KEY, get_full_sequence_axes

if TYPE_CHECKING:
    from uuid import UUID

    import napari.viewer
    import numpy as np
    from napari.layers import Image
    from pymmcore_plus import CMMCorePlus
    from pymmcore_plus.core.events._protocol import PSignalInstance
    from typing_extensions import TypedDict
    from useq import MDAEvent, MDASequence

    class LayerMeta(TypedDict, total=False):
        """Metadata that we add to layer.metadata."""

        useq_sequence: MDASequence
        uid: UUID
        ch_id: str


DEFAULT_NAME = "Exp"


def _get_file_name_from_metadata(sequence: MDASequence) -> str:
    """Get the file name from the MDASequence metadata."""
    meta = cast("dict", sequence.metadata.get(PYMMCW_METADATA_KEY, {}))
    return cast(str, meta.get("save_name", DEFAULT_NAME))


class _NapariMDAHandler:
    """Object mediating events between an in-progress MDA and the napari viewer.

    It is typically created by the MainWindow, but could conceivably live alone.

    Parameters
    ----------
    mmcore : CMMCorePlus
        The Micro-Manager core instance.
    viewer : napari.viewer.Viewer
        The napari viewer instance.
    """

    def __init__(self, mmcore: CMMCorePlus, viewer: napari.viewer.Viewer) -> None:
        self._mmc = mmcore
        self.viewer = viewer
        self._mda_running: bool = False

        # mapping of id -> (zarr.Array, temporary directory) for each layer created
        self._tmp_arrays: dict[str, tuple[zarr.Array, tempfile.TemporaryDirectory]] = {}
        self._deck: deque[tuple[np.ndarray, MDAEvent]] = deque()

        # Add all core connections to this list.  This makes it easy to disconnect
        # from core when this widget is closed.
        self._connections: list[tuple[PSignalInstance, Callable]] = [
            (self._mmc.mda.events.frameReady, self._on_mda_frame),
            (self._mmc.mda.events.sequenceStarted, self._on_mda_started),
            (self._mmc.mda.events.sequenceFinished, self._on_mda_finished),
        ]
        for signal, slot in self._connections:
            signal.connect(slot)

    def _cleanup(self) -> None:
        for signal, slot in self._connections:
            with contextlib.suppress(TypeError, RuntimeError):
                signal.disconnect(slot)
        # Clean up temporary files we opened.
        for z, v in self._tmp_arrays.values():
            z.store.close()
            with contextlib.suppress(NotADirectoryError):
                v.cleanup()

    @ensure_main_thread  # type: ignore [misc]
    def _on_mda_started(self, sequence: MDASequence) -> None:
        """Create temp folder and block gui when mda starts."""
        # pause acquisition until zarr layer(s) are added
        self._mmc.mda.toggle_pause()  # TODO: can we remove this somewhow?

        # determine the new layers that need to be created for this experiment
        # (based on the sequence mode, and whether we're splitting C/P, etc.)
        axis_labels, layers_to_create = _determine_sequence_layers(sequence)

        yx_shape = [self._mmc.getImageHeight(), self._mmc.getImageWidth()]

        # now create a zarr array in a temporary directory for each layer
        for id_, shape, kwargs in layers_to_create:
            tmp = tempfile.TemporaryDirectory()
            dtype = f"u{self._mmc.getBytesPerPixel()}"
            # create the zarr array and add it to the viewer
            z = zarr.open(
                str(tmp.name),
                shape=shape + yx_shape,
                dtype=dtype,
                chunks=tuple([1] * len(shape) + yx_shape),  # VERY IMPORTANT FOR SPEED!
            )
            # get filename from MDASequence metadata
            fname = _get_file_name_from_metadata(sequence)
            self._create_empty_image_layer(z, f"{fname}_{id_}", sequence, kwargs)

            # store the zarr array and temporary directory for later cleanup
            self._tmp_arrays[id_] = (z, tmp)

        # set axis_labels after adding the images to ensure that the dims exist
        self.viewer.dims.axis_labels = axis_labels

        # init index will always be less than any event index
        self._largest_idx: tuple[int, ...] = (-1,)

        self._deck = deque()
        self._mda_running = True
        self._io_t = create_worker(
            self._watch_mda,
            _start_thread=True,
            _connect={"yielded": self._update_viewer_dims},
        )

        # Set the viewer slider on the first layer frame
        self._reset_viewer_dims()

        # resume acquisition after zarr layer(s) is(are) added
        self._mmc.mda.toggle_pause()

    def _watch_mda(
        self,
    ) -> Generator[tuple[str | None, tuple[int, ...] | None], None, None]:
        """Watch the MDA for new frames and process them as they come in."""
        while self._mda_running:
            if self._deck:
                layer_name, im_idx = self._process_frame(*self._deck.pop())
                yield layer_name, im_idx
            else:
                time.sleep(0.1)

    def _on_mda_frame(self, image: np.ndarray, event: MDAEvent) -> None:
        """Called on the `frameReady` event from the core."""
        self._deck.append((image, event))

    def _process_frame(
        self, image: np.ndarray, event: MDAEvent
    ) -> tuple[str | None, tuple[int, ...] | None]:
        # get info about the layer we need to update
        _id, im_idx, layer_name = _id_idx_layer(event)

        # update the zarr array backing the layer
        self._tmp_arrays[_id][0][im_idx] = image

<<<<<<< HEAD
        return layer_name, im_idx
=======
        # move the viewer step to the most recently added image
        if im_idx > self._largest_idx:
            self._largest_idx = im_idx
            return layer_name, im_idx

        return layer_name, None
>>>>>>> 05d9c675

    @ensure_main_thread  # type: ignore [misc]
    def _update_viewer_dims(
        self, args: tuple[str | None, tuple[int, ...] | None]
    ) -> None:
        """Update the viewer dims to match the current image."""
        layer_name, im_idx = args

        layer: Image = self.viewer.layers[layer_name]
        if not layer.visible:
            layer.visible = True

        if im_idx is None:
            return

        cs = list(self.viewer.dims.current_step)
        for a, v in enumerate(im_idx):
            cs[a] = v
        self.viewer.dims.current_step = cs

    @ensure_main_thread  # type: ignore [misc]
    def _reset_viewer_dims(self) -> None:
        """Reset the viewer dims to the first image."""
        self.viewer.dims.current_step = [0] * len(self.viewer.dims.current_step)

    def _on_mda_finished(self, sequence: MDASequence) -> None:
        self._mda_running = False
        self._reset_viewer_dims()
        while self._deck:
            self._process_frame(*self._deck.pop())

    def _create_empty_image_layer(
        self, arr: zarr.Array, name: str, sequence: MDASequence, layer_meta: LayerMeta
    ) -> Image:
        """Create new napari layer for zarr array about to be acquired.

        Parameters
        ----------
        arr : zarr.Array
            The array to create a layer for.
        name : str
            The name of the layer.
        sequence : MDASequence
            The sequence that will be acquired.
        layer_meta
            Extra info added to `layer.metadata`.
        """
        # we won't have reached this point if meta is None
        meta = sequence.metadata.get(NMM_METADATA_KEY, {})

        # add Z to layer scale
        if (pix_size := self._mmc.getPixelSizeUm()) != 0:
            scale = [1.0] * (arr.ndim - 2) + [pix_size] * 2
            if (index := sequence.used_axes.find("z")) > -1:
                if meta.get("split_channels") and sequence.used_axes.find("c") < index:
                    index -= 1
                scale[index] = getattr(sequence.z_plan, "step", 1)
        else:
            # return to default
            scale = [1.0, 1.0]

        layer_meta["useq_sequence"] = sequence
        layer_meta["uid"] = sequence.uid

        return self.viewer.add_image(
            arr,
            name=name,
            blending="opaque",
            visible=False,
            scale=scale,
            metadata={NMM_METADATA_KEY: layer_meta},
        )


def _has_sub_sequences(sequence: MDASequence) -> bool:
    """Return True if any stage positions have a sub sequence."""
    return any(p.sequence is not None for p in sequence.stage_positions)


def _determine_sequence_layers(
    sequence: MDASequence,
) -> tuple[list[str], list[tuple[str, list[int], LayerMeta]]]:
    # sourcery skip: extract-duplicate-method
    """Return (axis_labels, (id, shape, and metadata)) for each layer to add for seq.

    This function is called at the beginning of a new MDA sequence to determine
    how many layers we're going to create, and what their shapes and metadata
    should be. The data is used to create new empty zarr arrays and napari layers.

    Parameters
    ----------
    sequence : MDASequence
        The sequence to get layers for.
    img_shape : tuple[int, int]
        The YX shape of a single image in the sequence.
        (this argument might not need to be passed here, perhaps could be handled
        be the caller of this function)

    Returns
    -------
    tuple[list[str], list[tuple[str, list[int], LayerMeta]]]
        A 2-tuple of `(axis_labels, layer_info)` where:
            - `axis_labels` is a list of axis names.
            e.g. `['t', 'c', 'g', 'z', 'y', 'x']`
            - `layer_info` is a list of `(id, layer_shape, layer_meta)` tuples, where
              `id` is a unique id for the layer, `layer_shape` is the shape of the
              layer, and `layer_meta` is metadata to add to `layer.metadata`. e.g.:
              `[('3670fc63-c570-4920-949f-16601143f2e3', [4, 2, 4], {})]`
    """
    meta = cast(dict, sequence.metadata.get(NMM_METADATA_KEY, {}))

    # these are all the layers we're going to create
    # each item is a tuple of (id, shape, layer_metadata)
    _layer_info: list[tuple[str, list[int], LayerMeta]] = []

    axis_labels = list(get_full_sequence_axes(sequence))
    layer_shape = [sequence.sizes.get(k) or 1 for k in axis_labels]

    if _has_sub_sequences(sequence):
        for p in sequence.stage_positions:
            if not p.sequence:
                continue

            # update the layer shape for the c, g, z and t axis depending on the shape
            # of the sub sequence (sub-sequence can only have c, g, z and t).
            for key in "cgzt":
                with contextlib.suppress(KeyError, ValueError):
                    pos_shape = p.sequence.sizes[key]
                    index = axis_labels.index(key)
                    layer_shape[index] = max(layer_shape[index], pos_shape)

    # in split channels mode, we need to create a layer for each channel
    if meta.get("split_channels", False):
        c_idx = axis_labels.index("c")
        axis_labels.pop(c_idx)
        layer_shape.pop(c_idx)
        for i, ch in enumerate(sequence.channels):
            channel_id = f"{ch.config}_{i:03d}"
            id_ = f"{channel_id}_{sequence.uid}"
            _layer_info.append((id_, layer_shape, {"ch_id": channel_id}))

    else:
        _layer_info.append((str(sequence.uid), layer_shape, {}))

    axis_labels += ["y", "x"]

    return axis_labels, _layer_info


def _id_idx_layer(event: MDAEvent) -> tuple[str, tuple[int, ...], str]:
    """Get the tmp_path id, index, and layer name for a given event.

    Parameters
    ----------
    event : MDAEvent
        An event for which to retrieve the id, index, and layer name.


    Returns
    -------
    tuple[str, tuple[int, ...], str]
        A 3-tuple of (id, index, layer_name) where:
            - `id` is the id of the tmp_path for the event (to get the zarr array).
            - `index` is the index in the underlying zarr array where the event image
              should be saved.
            - `layer_name` is the name of the corresponding layer in the viewer.
    """
    seq = cast("MDASequence", event.sequence)
    meta = cast(dict, seq.metadata.get(NMM_METADATA_KEY, {}))
    axis_order = list(get_full_sequence_axes(seq))

    ch_id = ""
    # get filename from MDASequence metadata
    prefix = _get_file_name_from_metadata(seq)

    if meta.get("split_channels", False) and event.channel:
        ch_id = f"{event.channel.config}_{event.index['c']:03d}_"
        axis_order.remove("c")

    _id = f"{ch_id}{seq.uid}"

    # the index of this event in the full zarr array
    im_idx: tuple[int, ...] = ()
    for k in axis_order:
        try:
            im_idx += (event.index[k],)
        # if axis not in event.index
        # e.g. if we have both a position with and one without a sub-sequence grid
        except KeyError:
            im_idx += (0,)

    # the name of this layer in the napari viewer
    layer_name = f"{prefix}_{ch_id}{seq.uid}"

    return _id, im_idx, layer_name<|MERGE_RESOLUTION|>--- conflicted
+++ resolved
@@ -156,16 +156,12 @@
         # update the zarr array backing the layer
         self._tmp_arrays[_id][0][im_idx] = image
 
-<<<<<<< HEAD
-        return layer_name, im_idx
-=======
         # move the viewer step to the most recently added image
         if im_idx > self._largest_idx:
             self._largest_idx = im_idx
             return layer_name, im_idx
 
         return layer_name, None
->>>>>>> 05d9c675
 
     @ensure_main_thread  # type: ignore [misc]
     def _update_viewer_dims(
