from __future__ import annotations

import contextlib
import tempfile
import time
from collections import deque
from typing import TYPE_CHECKING, Callable, Generator, cast

import napari
import zarr
from pymmcore_plus.mda.handlers._util import get_full_sequence_axes
from superqt.utils import create_worker, ensure_main_thread

<<<<<<< HEAD
NAPARI_MM_META = "napari_micromanager"
PYMMCW_METADATA_KEY = "pymmcore_widgets"
=======
from ._util import NMM_METADATA_KEY, PYMMCW_METADATA_KEY, get_full_sequence_axes
>>>>>>> 05d9c675

if TYPE_CHECKING:
    from uuid import UUID

    import napari.viewer
    import numpy as np
    from napari.layers import Image
    from pymmcore_plus import CMMCorePlus
    from pymmcore_plus.core.events._protocol import PSignalInstance
    from typing_extensions import TypedDict
    from useq import MDAEvent, MDASequence

<<<<<<< HEAD
    class ActiveMDASequence(MDASequence):
        """MDASequence that whose metadata dict contains our special SequenceMeta."""

    class ActiveMDAEvent(MDAEvent):
        """Event that has been assigned a sequence."""
=======
    class LayerMeta(TypedDict, total=False):
        """Metadata that we add to layer.metadata."""

        useq_sequence: MDASequence
        uid: UUID
        ch_id: str

>>>>>>> 05d9c675

DEFAULT_NAME = "Exp"

<<<<<<< HEAD
    class LayerMeta(TypedDict):
        """Metadata that we add to layer.metadata."""

        useq_sequence: MDASequence
        uid: UUID
        grid: NotRequired[str]
        grid_pos: NotRequired[str]
        ch_id: NotRequired[str]
        translate: NotRequired[bool]


DEFAULT_NAME = "Exp"


def _get_file_name_from_metadata(sequence: MDASequence) -> str:
    """Get the file name from the MDASequence metadata."""
    meta = sequence.metadata.get(PYMMCW_METADATA_KEY)
    fname = "" if meta is None else meta.get("save_name", "")
    return fname or DEFAULT_NAME
=======

def _get_file_name_from_metadata(sequence: MDASequence) -> str:
    """Get the file name from the MDASequence metadata."""
    meta = cast("dict", sequence.metadata.get(PYMMCW_METADATA_KEY, {}))
    return cast(str, meta.get("save_name", DEFAULT_NAME))
>>>>>>> 05d9c675


class _NapariMDAHandler:
    """Object mediating events between an in-progress MDA and the napari viewer.

    It is typically created by the MainWindow, but could conceivably live alone.

    Parameters
    ----------
    mmcore : CMMCorePlus
        The Micro-Manager core instance.
    viewer : napari.viewer.Viewer
        The napari viewer instance.
    """

    def __init__(self, mmcore: CMMCorePlus, viewer: napari.viewer.Viewer) -> None:
        self._mmc = mmcore
        self.viewer = viewer
        self._mda_running: bool = False

        # mapping of id -> (zarr.Array, temporary directory) for each layer created
        self._tmp_arrays: dict[str, tuple[zarr.Array, tempfile.TemporaryDirectory]] = {}
        self._deck: deque[tuple[np.ndarray, MDAEvent]] = deque()

        # Add all core connections to this list.  This makes it easy to disconnect
        # from core when this widget is closed.
        self._connections: list[tuple[PSignalInstance, Callable]] = [
            (self._mmc.mda.events.frameReady, self._on_mda_frame),
            (self._mmc.mda.events.sequenceStarted, self._on_mda_started),
            (self._mmc.mda.events.sequenceFinished, self._on_mda_finished),
        ]
        for signal, slot in self._connections:
            signal.connect(slot)

    def _cleanup(self) -> None:
        for signal, slot in self._connections:
            with contextlib.suppress(TypeError, RuntimeError):
                signal.disconnect(slot)
        # Clean up temporary files we opened.
        for z, v in self._tmp_arrays.values():
            z.store.close()
            with contextlib.suppress(NotADirectoryError):
                v.cleanup()

    @ensure_main_thread  # type: ignore [misc]
    def _on_mda_started(self, sequence: MDASequence) -> None:
        """Create temp folder and block gui when mda starts."""
<<<<<<< HEAD
        sequence = cast("ActiveMDASequence", sequence)
=======
>>>>>>> 05d9c675
        # pause acquisition until zarr layer(s) are added
        self._mmc.mda.toggle_pause()  # TODO: can we remove this somewhow?

        # determine the new layers that need to be created for this experiment
        # (based on the sequence mode, and whether we're splitting C/P, etc.)
        axis_labels, layers_to_create = _determine_sequence_layers(sequence)

        yx_shape = [self._mmc.getImageHeight(), self._mmc.getImageWidth()]

        # now create a zarr array in a temporary directory for each layer
        for id_, shape, kwargs in layers_to_create:
            tmp = tempfile.TemporaryDirectory()
            dtype = f"u{self._mmc.getBytesPerPixel()}"
            # create the zarr array and add it to the viewer
            z = zarr.open(
                str(tmp.name),
                shape=shape + yx_shape,
                dtype=dtype,
                chunks=tuple([1] * len(shape) + yx_shape),  # VERY IMPORTANT FOR SPEED!
            )
            # get filename from MDASequence metadata
            fname = _get_file_name_from_metadata(sequence)
<<<<<<< HEAD
            self._create_empty_image_layer(z, f"{fname}_{id_}", sequence, **kwargs)
=======
            self._create_empty_image_layer(z, f"{fname}_{id_}", sequence, kwargs)
>>>>>>> 05d9c675

            # store the zarr array and temporary directory for later cleanup
            self._tmp_arrays[id_] = (z, tmp)

        # set axis_labels after adding the images to ensure that the dims exist
        self.viewer.dims.axis_labels = axis_labels

        # init index will always be less than any event index
        self._largest_idx: tuple[int, ...] = (-1,)

        self._deck = deque()
        self._mda_running = True
        self._io_t = create_worker(
            self._watch_mda,
            _start_thread=True,
            _connect={"yielded": self._update_viewer_dims},
        )

        # Set the viewer slider on the first layer frame
        self._reset_viewer_dims()

        # resume acquisition after zarr layer(s) is(are) added
        self._mmc.mda.toggle_pause()

    def _watch_mda(
        self,
    ) -> Generator[tuple[str | None, tuple[int, ...] | None], None, None]:
        """Watch the MDA for new frames and process them as they come in."""
        while self._mda_running:
            if self._deck:
                layer_name, im_idx = self._process_frame(*self._deck.pop())
                yield layer_name, im_idx
            else:
                time.sleep(0.1)

    def _on_mda_frame(self, image: np.ndarray, event: MDAEvent) -> None:
        """Called on the `frameReady` event from the core."""
        self._deck.append((image, event))

    def _process_frame(
        self, image: np.ndarray, event: MDAEvent
    ) -> tuple[str | None, tuple[int, ...] | None]:
<<<<<<< HEAD
        event = cast("ActiveMDAEvent", event)

=======
>>>>>>> 05d9c675
        # get info about the layer we need to update
        _id, im_idx, layer_name = _id_idx_layer(event)

        # update the zarr array backing the layer
        self._tmp_arrays[_id][0][im_idx] = image

        # move the viewer step to the most recently added image
        if im_idx > self._largest_idx:
            self._largest_idx = im_idx
            return layer_name, im_idx

        return layer_name, None

    @ensure_main_thread  # type: ignore [misc]
    def _update_viewer_dims(
        self, args: tuple[str | None, tuple[int, ...] | None]
    ) -> None:
        """Update the viewer dims to match the current image."""
        layer_name, im_idx = args

        layer: Image = self.viewer.layers[layer_name]
        if not layer.visible:
            layer.visible = True

        if im_idx is None:
            return

        cs = list(self.viewer.dims.current_step)
        for a, v in enumerate(im_idx):
            cs[a] = v
        self.viewer.dims.current_step = cs

    @ensure_main_thread  # type: ignore [misc]
    def _reset_viewer_dims(self) -> None:
        """Reset the viewer dims to the first image."""
        self.viewer.dims.current_step = [0] * len(self.viewer.dims.current_step)

    def _on_mda_finished(self, sequence: MDASequence) -> None:
        self._mda_running = False
<<<<<<< HEAD
        self._process_remaining_frames()

    def _process_remaining_frames(self) -> None:
        """Process any remaining frames after the MDA has finished."""
=======
>>>>>>> 05d9c675
        self._reset_viewer_dims()
        while self._deck:
            self._process_frame(*self._deck.pop())

    def _create_empty_image_layer(
        self, arr: zarr.Array, name: str, sequence: MDASequence, layer_meta: LayerMeta
    ) -> Image:
        """Create new napari layer for zarr array about to be acquired.

        Parameters
        ----------
        arr : zarr.Array
            The array to create a layer for.
        name : str
            The name of the layer.
        sequence : MDASequence
            The sequence that will be acquired.
        layer_meta
            Extra info added to `layer.metadata`.
        """
        # we won't have reached this point if meta is None
<<<<<<< HEAD
        meta = sequence.metadata.get(NAPARI_MM_META, {})
=======
        meta = sequence.metadata.get(NMM_METADATA_KEY, {})
>>>>>>> 05d9c675

        # add Z to layer scale
        if (pix_size := self._mmc.getPixelSizeUm()) != 0:
            scale = [1.0] * (arr.ndim - 2) + [pix_size] * 2
            if (index := sequence.used_axes.find("z")) > -1:
                if meta.get("split_channels") and sequence.used_axes.find("c") < index:
                    index -= 1
                scale[index] = getattr(sequence.z_plan, "step", 1)
        else:
            # return to default
            scale = [1.0, 1.0]

<<<<<<< HEAD
        layer_meta: LayerMeta = {
            "useq_sequence": sequence,
            "uid": sequence.uid,
        }
=======
        layer_meta["useq_sequence"] = sequence
        layer_meta["uid"] = sequence.uid
>>>>>>> 05d9c675

        return self.viewer.add_image(
            arr,
            name=name,
            blending="opaque",
            visible=False,
            scale=scale,
<<<<<<< HEAD
            metadata={NAPARI_MM_META: layer_meta, **kwargs},
=======
            metadata={NMM_METADATA_KEY: layer_meta},
>>>>>>> 05d9c675
        )


def _has_sub_sequences(sequence: MDASequence) -> bool:
    """Return True if any stage positions have a sub sequence."""
    return any(p.sequence is not None for p in sequence.stage_positions)


def _determine_sequence_layers(
    sequence: MDASequence,
) -> tuple[list[str], list[tuple[str, list[int], LayerMeta]]]:
    # sourcery skip: extract-duplicate-method
    """Return (axis_labels, (id, shape, and metadata)) for each layer to add for seq.

    This function is called at the beginning of a new MDA sequence to determine
    how many layers we're going to create, and what their shapes and metadata
    should be. The data is used to create new empty zarr arrays and napari layers.

    Parameters
    ----------
    sequence : MDASequence
        The sequence to get layers for.
    img_shape : tuple[int, int]
        The YX shape of a single image in the sequence.
        (this argument might not need to be passed here, perhaps could be handled
        be the caller of this function)

    Returns
    -------
    tuple[list[str], list[tuple[str, list[int], LayerMeta]]]
        A 2-tuple of `(axis_labels, layer_info)` where:
            - `axis_labels` is a list of axis names.
            e.g. `['t', 'c', 'g', 'z', 'y', 'x']`
            - `layer_info` is a list of `(id, layer_shape, layer_meta)` tuples, where
              `id` is a unique id for the layer, `layer_shape` is the shape of the
              layer, and `layer_meta` is metadata to add to `layer.metadata`. e.g.:
              `[('3670fc63-c570-4920-949f-16601143f2e3', [4, 2, 4], {})]`
    """
<<<<<<< HEAD
    meta = cast(dict, sequence.metadata.get(NAPARI_MM_META, {}))
    split = meta.get("split_channels", False)
=======
    meta = cast(dict, sequence.metadata.get(NMM_METADATA_KEY, {}))
>>>>>>> 05d9c675

    # these are all the layers we're going to create
    # each item is a tuple of (id, shape, layer_metadata)
    _layer_info: list[tuple[str, list[int], LayerMeta]] = []

    axis_labels = list(get_full_sequence_axes(sequence))
    layer_shape = [sequence.sizes.get(k) or 1 for k in axis_labels]

    if _has_sub_sequences(sequence):
        for p in sequence.stage_positions:
            if not p.sequence:
                continue

            # update the layer shape for the c, g, z and t axis depending on the shape
            # of the sub sequence (sub-sequence can only have c, g, z and t).
            for key in "cgzt":
                with contextlib.suppress(KeyError, ValueError):
                    pos_shape = p.sequence.sizes[key]
                    index = axis_labels.index(key)
                    layer_shape[index] = max(layer_shape[index], pos_shape)

    # in split channels mode, we need to create a layer for each channel
<<<<<<< HEAD
    if split:
=======
    if meta.get("split_channels", False):
>>>>>>> 05d9c675
        c_idx = axis_labels.index("c")
        axis_labels.pop(c_idx)
        layer_shape.pop(c_idx)
        for i, ch in enumerate(sequence.channels):
            channel_id = f"{ch.config}_{i:03d}"
            id_ = f"{channel_id}_{sequence.uid}"
            _layer_info.append((id_, layer_shape, {"ch_id": channel_id}))

    else:
        _layer_info.append((str(sequence.uid), layer_shape, {}))

    axis_labels += ["y", "x"]

    return axis_labels, _layer_info


def _id_idx_layer(event: MDAEvent) -> tuple[str, tuple[int, ...], str]:
    """Get the tmp_path id, index, and layer name for a given event.

    Parameters
    ----------
    event : MDAEvent
        An event for which to retrieve the id, index, and layer name.


    Returns
    -------
    tuple[str, tuple[int, ...], str]
        A 3-tuple of (id, index, layer_name) where:
            - `id` is the id of the tmp_path for the event (to get the zarr array).
            - `index` is the index in the underlying zarr array where the event image
              should be saved.
            - `layer_name` is the name of the corresponding layer in the viewer.
    """
<<<<<<< HEAD
    meta = cast(dict, event.sequence.metadata.get(NAPARI_MM_META, {}))
    split = meta.get("split_channels", False)

    axis_order = list(get_full_sequence_axes(event.sequence))

    ch_id = ""
    # get filename from MDASequence metadata
    prefix = _get_file_name_from_metadata(event.sequence)

    if split and event.channel:
        ch_id = f"{event.channel.config}_{event.index['c']:03d}_"
        axis_order.remove("c")

    _id = f"{ch_id}{event.sequence.uid}"
=======
    seq = cast("MDASequence", event.sequence)
    meta = cast(dict, seq.metadata.get(NMM_METADATA_KEY, {}))
    axis_order = list(get_full_sequence_axes(seq))

    ch_id = ""
    # get filename from MDASequence metadata
    prefix = _get_file_name_from_metadata(seq)

    if meta.get("split_channels", False) and event.channel:
        ch_id = f"{event.channel.config}_{event.index['c']:03d}_"
        axis_order.remove("c")

    _id = f"{ch_id}{seq.uid}"
>>>>>>> 05d9c675

    # the index of this event in the full zarr array
    im_idx: tuple[int, ...] = ()
    for k in axis_order:
        try:
            im_idx += (event.index[k],)
        # if axis not in event.index
        # e.g. if we have both a position with and one without a sub-sequence grid
        except KeyError:
            im_idx += (0,)

    # the name of this layer in the napari viewer
<<<<<<< HEAD
    layer_name = f"{prefix}_{ch_id}{event.sequence.uid}"
=======
    layer_name = f"{prefix}_{ch_id}{seq.uid}"
>>>>>>> 05d9c675

    return _id, im_idx, layer_name<|MERGE_RESOLUTION|>--- conflicted
+++ resolved
@@ -11,12 +11,7 @@
 from pymmcore_plus.mda.handlers._util import get_full_sequence_axes
 from superqt.utils import create_worker, ensure_main_thread
 
-<<<<<<< HEAD
-NAPARI_MM_META = "napari_micromanager"
-PYMMCW_METADATA_KEY = "pymmcore_widgets"
-=======
-from ._util import NMM_METADATA_KEY, PYMMCW_METADATA_KEY, get_full_sequence_axes
->>>>>>> 05d9c675
+from ._util import NMM_METADATA_KEY, PYMMCW_METADATA_KEY
 
 if TYPE_CHECKING:
     from uuid import UUID
@@ -29,13 +24,6 @@
     from typing_extensions import TypedDict
     from useq import MDAEvent, MDASequence
 
-<<<<<<< HEAD
-    class ActiveMDASequence(MDASequence):
-        """MDASequence that whose metadata dict contains our special SequenceMeta."""
-
-    class ActiveMDAEvent(MDAEvent):
-        """Event that has been assigned a sequence."""
-=======
     class LayerMeta(TypedDict, total=False):
         """Metadata that we add to layer.metadata."""
 
@@ -43,37 +31,14 @@
         uid: UUID
         ch_id: str
 
->>>>>>> 05d9c675
 
 DEFAULT_NAME = "Exp"
 
-<<<<<<< HEAD
-    class LayerMeta(TypedDict):
-        """Metadata that we add to layer.metadata."""
-
-        useq_sequence: MDASequence
-        uid: UUID
-        grid: NotRequired[str]
-        grid_pos: NotRequired[str]
-        ch_id: NotRequired[str]
-        translate: NotRequired[bool]
-
-
-DEFAULT_NAME = "Exp"
-
-
-def _get_file_name_from_metadata(sequence: MDASequence) -> str:
-    """Get the file name from the MDASequence metadata."""
-    meta = sequence.metadata.get(PYMMCW_METADATA_KEY)
-    fname = "" if meta is None else meta.get("save_name", "")
-    return fname or DEFAULT_NAME
-=======
 
 def _get_file_name_from_metadata(sequence: MDASequence) -> str:
     """Get the file name from the MDASequence metadata."""
     meta = cast("dict", sequence.metadata.get(PYMMCW_METADATA_KEY, {}))
     return cast(str, meta.get("save_name", DEFAULT_NAME))
->>>>>>> 05d9c675
 
 
 class _NapariMDAHandler:
@@ -121,10 +86,6 @@
     @ensure_main_thread  # type: ignore [misc]
     def _on_mda_started(self, sequence: MDASequence) -> None:
         """Create temp folder and block gui when mda starts."""
-<<<<<<< HEAD
-        sequence = cast("ActiveMDASequence", sequence)
-=======
->>>>>>> 05d9c675
         # pause acquisition until zarr layer(s) are added
         self._mmc.mda.toggle_pause()  # TODO: can we remove this somewhow?
 
@@ -147,11 +108,7 @@
             )
             # get filename from MDASequence metadata
             fname = _get_file_name_from_metadata(sequence)
-<<<<<<< HEAD
-            self._create_empty_image_layer(z, f"{fname}_{id_}", sequence, **kwargs)
-=======
             self._create_empty_image_layer(z, f"{fname}_{id_}", sequence, kwargs)
->>>>>>> 05d9c675
 
             # store the zarr array and temporary directory for later cleanup
             self._tmp_arrays[id_] = (z, tmp)
@@ -194,11 +151,6 @@
     def _process_frame(
         self, image: np.ndarray, event: MDAEvent
     ) -> tuple[str | None, tuple[int, ...] | None]:
-<<<<<<< HEAD
-        event = cast("ActiveMDAEvent", event)
-
-=======
->>>>>>> 05d9c675
         # get info about the layer we need to update
         _id, im_idx, layer_name = _id_idx_layer(event)
 
@@ -238,13 +190,6 @@
 
     def _on_mda_finished(self, sequence: MDASequence) -> None:
         self._mda_running = False
-<<<<<<< HEAD
-        self._process_remaining_frames()
-
-    def _process_remaining_frames(self) -> None:
-        """Process any remaining frames after the MDA has finished."""
-=======
->>>>>>> 05d9c675
         self._reset_viewer_dims()
         while self._deck:
             self._process_frame(*self._deck.pop())
@@ -266,11 +211,7 @@
             Extra info added to `layer.metadata`.
         """
         # we won't have reached this point if meta is None
-<<<<<<< HEAD
-        meta = sequence.metadata.get(NAPARI_MM_META, {})
-=======
         meta = sequence.metadata.get(NMM_METADATA_KEY, {})
->>>>>>> 05d9c675
 
         # add Z to layer scale
         if (pix_size := self._mmc.getPixelSizeUm()) != 0:
@@ -283,15 +224,8 @@
             # return to default
             scale = [1.0, 1.0]
 
-<<<<<<< HEAD
-        layer_meta: LayerMeta = {
-            "useq_sequence": sequence,
-            "uid": sequence.uid,
-        }
-=======
         layer_meta["useq_sequence"] = sequence
         layer_meta["uid"] = sequence.uid
->>>>>>> 05d9c675
 
         return self.viewer.add_image(
             arr,
@@ -299,11 +233,7 @@
             blending="opaque",
             visible=False,
             scale=scale,
-<<<<<<< HEAD
-            metadata={NAPARI_MM_META: layer_meta, **kwargs},
-=======
             metadata={NMM_METADATA_KEY: layer_meta},
->>>>>>> 05d9c675
         )
 
 
@@ -342,12 +272,7 @@
               layer, and `layer_meta` is metadata to add to `layer.metadata`. e.g.:
               `[('3670fc63-c570-4920-949f-16601143f2e3', [4, 2, 4], {})]`
     """
-<<<<<<< HEAD
-    meta = cast(dict, sequence.metadata.get(NAPARI_MM_META, {}))
-    split = meta.get("split_channels", False)
-=======
     meta = cast(dict, sequence.metadata.get(NMM_METADATA_KEY, {}))
->>>>>>> 05d9c675
 
     # these are all the layers we're going to create
     # each item is a tuple of (id, shape, layer_metadata)
@@ -370,11 +295,7 @@
                     layer_shape[index] = max(layer_shape[index], pos_shape)
 
     # in split channels mode, we need to create a layer for each channel
-<<<<<<< HEAD
-    if split:
-=======
     if meta.get("split_channels", False):
->>>>>>> 05d9c675
         c_idx = axis_labels.index("c")
         axis_labels.pop(c_idx)
         layer_shape.pop(c_idx)
@@ -409,22 +330,6 @@
               should be saved.
             - `layer_name` is the name of the corresponding layer in the viewer.
     """
-<<<<<<< HEAD
-    meta = cast(dict, event.sequence.metadata.get(NAPARI_MM_META, {}))
-    split = meta.get("split_channels", False)
-
-    axis_order = list(get_full_sequence_axes(event.sequence))
-
-    ch_id = ""
-    # get filename from MDASequence metadata
-    prefix = _get_file_name_from_metadata(event.sequence)
-
-    if split and event.channel:
-        ch_id = f"{event.channel.config}_{event.index['c']:03d}_"
-        axis_order.remove("c")
-
-    _id = f"{ch_id}{event.sequence.uid}"
-=======
     seq = cast("MDASequence", event.sequence)
     meta = cast(dict, seq.metadata.get(NMM_METADATA_KEY, {}))
     axis_order = list(get_full_sequence_axes(seq))
@@ -438,7 +343,6 @@
         axis_order.remove("c")
 
     _id = f"{ch_id}{seq.uid}"
->>>>>>> 05d9c675
 
     # the index of this event in the full zarr array
     im_idx: tuple[int, ...] = ()
@@ -451,10 +355,6 @@
             im_idx += (0,)
 
     # the name of this layer in the napari viewer
-<<<<<<< HEAD
-    layer_name = f"{prefix}_{ch_id}{event.sequence.uid}"
-=======
     layer_name = f"{prefix}_{ch_id}{seq.uid}"
->>>>>>> 05d9c675
 
     return _id, im_idx, layer_name