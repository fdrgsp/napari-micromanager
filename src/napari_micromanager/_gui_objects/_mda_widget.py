--- conflicted
+++ resolved
@@ -30,48 +30,26 @@
     ) -> None:
         super().__init__(include_run_button=True, parent=parent, mmcore=mmcore)
 
-<<<<<<< HEAD
-=======
         # add save widget
->>>>>>> a88dfd1b
         v_layout = cast(QVBoxLayout, self._central_widget.layout())
         self._save_groupbox = SaveWidget()
         self._save_groupbox.setSizePolicy(
             QSizePolicy.Policy.Minimum, QSizePolicy.Policy.Fixed
         )
         self._save_groupbox.setChecked(False)
-<<<<<<< HEAD
-        v_layout.insertWidget(0, self._save_groupbox)
-
-=======
         self._save_groupbox.toggled.connect(self._on_save_toggled)
         self._save_groupbox._directory.textChanged.connect(self._on_save_toggled)
         self._save_groupbox._fname.textChanged.connect(self._on_save_toggled)
         v_layout.insertWidget(0, self._save_groupbox)
 
         # add split channel checkbox
->>>>>>> a88dfd1b
         self.channel_widget.setMinimumHeight(230)
         self.checkBox_split_channels = QCheckBox(text="Split Channels")
         self.checkBox_split_channels.toggled.connect(self._toggle_split_channel)
         g_layout = cast(QGridLayout, self.channel_widget.layout())
         g_layout.addWidget(self.checkBox_split_channels, 1, 0)
-<<<<<<< HEAD
-
-        self._save_groupbox.toggled.connect(self._on_save_toggled)
-        self._save_groupbox._directory.textChanged.connect(
-            lambda x: self._on_save_toggled(True)
-        )
-        self._save_groupbox._fname.textChanged.connect(
-            lambda x: self._on_save_toggled(True)
-        )
-
         self.channel_widget.valueChanged.connect(self._toggle_split_channel)
 
-=======
-        self.channel_widget.valueChanged.connect(self._toggle_split_channel)
-
->>>>>>> a88dfd1b
     def _toggle_split_channel(self) -> None:
         if (
             not self.channel_widget.value()
@@ -79,11 +57,7 @@
         ):
             self.checkBox_split_channels.setChecked(False)
 
-<<<<<<< HEAD
-    def _on_save_toggled(self, checked: bool) -> None:
-=======
     def _on_save_toggled(self) -> None:
->>>>>>> a88dfd1b
         if self.position_widget.value():
             self._save_groupbox._split_pos_checkbox.setEnabled(True)
 
@@ -133,13 +107,6 @@
             return
 
         if not Path(self._save_groupbox._directory.text()).exists():
-<<<<<<< HEAD
-            # TODO: ask to create the directory if it does not exist
-            warnings.warn("The selected directory does not exist.", stacklevel=2)
-            return
-
-        super()._on_run_clicked()
-=======
             if self._create_new_folder():
                 Path(self._save_groupbox._directory.text()).mkdir(parents=True)
             else:
@@ -159,5 +126,4 @@
         msgBox.setStandardButtons(
             QMessageBox.StandardButton.Ok | QMessageBox.StandardButton.Cancel
         )
-        return bool(msgBox.exec() == QMessageBox.StandardButton.Ok)
->>>>>>> a88dfd1b
+        return bool(msgBox.exec() == QMessageBox.StandardButton.Ok)