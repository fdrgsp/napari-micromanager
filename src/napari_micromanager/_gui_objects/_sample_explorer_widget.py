--- conflicted
+++ resolved
@@ -36,11 +36,8 @@
             QSizePolicy.Policy.Minimum, QSizePolicy.Policy.Fixed
         )
         self._save_groupbox.setChecked(False)
-<<<<<<< HEAD
-=======
 
         v_layout = cast(QVBoxLayout, self.layout())
->>>>>>> 67e6b8ff
         v_layout.insertWidget(0, self._save_groupbox)
 
         self.checkbox = self._create_radiobtn()
