--- conflicted
+++ resolved
@@ -23,7 +23,6 @@
 from ._init_system_configs import HardwareConfigWizard, InitializeSystemConfigurations
 
 if TYPE_CHECKING:
-
     from pathlib import Path
 
     from pymmcore_plus.core.events._protocol import PSignalInstance
@@ -69,18 +68,9 @@
         self.destroyed.connect(self._cleanup)
         atexit.register(self._cleanup)
 
-<<<<<<< HEAD
         # load layout
         self._load_layout()
 
-        # load config file
-        if config is not None:
-            try:
-                self._mmc.loadSystemConfiguration(config)
-            except FileNotFoundError:
-                # don't crash if the user passed an invalid config
-                warn(f"Config file {config} not found. Nothing loaded.", stacklevel=2)
-=======
         # Micro-Manager Hardware Configuration Wizard
         self._wiz: HardwareConfigWizard | None = None
 
@@ -99,7 +89,6 @@
 
         if config:
             load_sys_config(config)
->>>>>>> f6ffbfcb
 
     def _cleanup(self) -> None:
         for signal, slot in self._connections:
