--- conflicted
+++ resolved
@@ -37,13 +37,8 @@
 dependencies = [
     "fonticon-materialdesignicons6",
     "napari >=0.4.13",
-<<<<<<< HEAD
-    "pymmcore-plus >=0.9.0",
-    "pymmcore-widgets >=0.5.3",
-=======
     "pymmcore-plus >=0.9.3",
     "pymmcore-widgets >=0.7.0rc1",
->>>>>>> 05d9c675
     "superqt >=0.5.1",
     "tifffile",
     "useq-schema >=0.4.1",
