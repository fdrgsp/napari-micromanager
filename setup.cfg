[metadata]
name = napari-micromanager
author = Federico Gasparoli, Talley Lambert
author_email = federico.gasparoli@gmail.com
license = BSD-3
license_file = LICENSE
description = GUI interface between napari and micromanager
url = https://github.com/pymmcore-plus/napari-micromanager
long_description = file: README.md
long_description_content_type = text/markdown
classifiers =
    Development Status :: 3 - Alpha
    Intended Audience :: Developers
    Framework :: napari
    Topic :: Software Development :: Testing
    Programming Language :: Python
    Programming Language :: Python :: 3
    Programming Language :: Python :: 3.8
    Programming Language :: Python :: 3.9
    Programming Language :: Python :: 3.10
    Operating System :: OS Independent
    License :: OSI Approved :: BSD License

[options]
zip_safe = False
packages = find:
setup_requires = setuptools_scm
python_requires = >=3.8
include_package_data = True
install_requires =
    napari >=0.4.13
    pymmcore-plus @ git+https://github.com/fdrgsp/pymmcore-plus.git@new_px_size_signal
    useq-schema >=0.1.0
    superqt >=0.3.1
    fonticon-materialdesignicons6
    tifffile
    zarr
<<<<<<< HEAD
    pymmcore-widgets @ git+https://github.com/fdrgsp/pymmcore-widgets.git@mda_widget
=======
    pymmcore-widgets @ git+https://github.com/fdrgsp/pymmcore-widgets.git@px_size_widget
>>>>>>> 75771d26

[options.extras_require]
testing =
    pytest
    pytest-qt
    pytest-cov
pyqt5 =
    PyQt5
pyside2 =
    PySide2
dev =
    black
    flake8
    flake8
    flake8-bugbear
    flake8-docstrings
    flake8-typing-imports
    isort
    mda-simulator
    mypy
    pre-commit

[options.entry_points]
napari.manifest =
    napari-micromanager = micromanager_gui:napari.yaml

[tool:pytest]
addopts = -v
filterwarnings =
    error:::micromanager_gui
    ignore::DeprecationWarning:ipykernel
    ignore:distutils Version classes are deprecated:DeprecationWarning:

[isort]
profile = black
src_paths = micromanager_gui

[flake8]
exclude = _version.py,.eggs,examples
max-line-length = 88
docstring-convention = all
min-python-version = 3.8.0
ignore = D100,D102,D107,D203,D212,D213,D401,D402,D413,D415,D416,W503,E203
per-file-ignores =
    tests/*.py:D
    _property_widget.py:E704
    _stage_widget.py:E241

[check-manifest]
ignore =
    micromanager_gui/_version.py
    .pre-commit-config.yaml
    micromanager_gui/Micro-Manager-*
    launch-dev.py
    tox.ini
    codecov.yml

[options.package_data]
micromanager_gui = napari.yaml<|MERGE_RESOLUTION|>--- conflicted
+++ resolved
@@ -29,17 +29,13 @@
 include_package_data = True
 install_requires =
     napari >=0.4.13
-    pymmcore-plus @ git+https://github.com/fdrgsp/pymmcore-plus.git@new_px_size_signal
+    pymmcore-plus @ git+https://github.com/fdrgsp/pymmcore-plus.git@signal_all
     useq-schema >=0.1.0
     superqt >=0.3.1
     fonticon-materialdesignicons6
     tifffile
     zarr
-<<<<<<< HEAD
-    pymmcore-widgets @ git+https://github.com/fdrgsp/pymmcore-widgets.git@mda_widget
-=======
-    pymmcore-widgets @ git+https://github.com/fdrgsp/pymmcore-widgets.git@px_size_widget
->>>>>>> 75771d26
+    pymmcore-widgets @ git+https://github.com/fdrgsp/pymmcore-widgets.git@test_all
 
 [options.extras_require]
 testing =
