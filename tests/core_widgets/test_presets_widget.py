from pymmcore_plus import CMMCorePlus

from micromanager_gui._core_widgets._presets_widget import PresetsWidget


def test_preset_widget(qtbot, global_mmcore: CMMCorePlus):

    groups = list(global_mmcore.getAvailableConfigGroups())

    for group in groups:

        presets = list(global_mmcore.getAvailableConfigs(group))

        if len(presets) <= 1:
            return

        wdg = PresetsWidget(group)
        qtbot.addWidget(wdg)
        wdg.show()

<<<<<<< HEAD
        values = [wdg.itemText(i) for i in range(wdg.count())]
        assert values == presets
=======
        assert list(wdg.allowedValues()) == presets
>>>>>>> 335b5908

        with qtbot.waitSignal(global_mmcore.events.configSet):
            global_mmcore.setConfig(group, presets[1])
        assert wdg.value() == presets[1]

        wdg.setValue(presets[0])
        assert global_mmcore.getCurrentConfig(group) == presets[0]

        wdg._disconnect()
        # once disconnected, core changes shouldn't call out to the widget
        global_mmcore.setConfig(group, presets[1])
        assert global_mmcore.getCurrentConfig(group) != wdg.value()<|MERGE_RESOLUTION|>--- conflicted
+++ resolved
@@ -18,12 +18,7 @@
         qtbot.addWidget(wdg)
         wdg.show()
 
-<<<<<<< HEAD
-        values = [wdg.itemText(i) for i in range(wdg.count())]
-        assert values == presets
-=======
         assert list(wdg.allowedValues()) == presets
->>>>>>> 335b5908
 
         with qtbot.waitSignal(global_mmcore.events.configSet):
             global_mmcore.setConfig(group, presets[1])
