import os
import uuid
from typing import Tuple

import numpy as np
import pytest
from pymmcore_plus import CMMCorePlus, server
from useq import MDASequence

from micromanager_gui.main_window import MainWindow
from micromanager_gui.multid_widget import SequenceMeta

ExplorerTuple = Tuple[MainWindow, MDASequence, SequenceMeta]


@pytest.fixture
def global_mmcore():
    mmc = CMMCorePlus.instance()
    if len(mmc.getLoadedDevices()) < 2:
        mmc.loadSystemConfiguration()
    return mmc


@pytest.fixture(params=["local", "remote"])
def main_window(request, make_napari_viewer):
    if request.param == "remote":
        server.try_kill_server()

    viewer = make_napari_viewer()
    win = MainWindow(viewer=viewer, remote=request.param == "remote")
    config_path = os.path.dirname(os.path.abspath(__file__)) + "/test_config.cfg"
<<<<<<< HEAD
    win.cfg.cfg_LineEdit.setText(config_path)
=======
    win.cfg_wdg.cfg_LineEdit.setText(config_path)
>>>>>>> 1f441d91
    win._mmc.loadSystemConfiguration(config_path)

    try:
        yield win
    finally:
        viewer.close()


@pytest.fixture
def explorer_no_channel(main_window: MainWindow) -> ExplorerTuple:

    main_window.explorer.scan_size_spinBox_r.setValue(2)
    main_window.explorer.scan_size_spinBox_c.setValue(2)
    main_window.explorer.ovelap_spinBox.setValue(0)

    sequence = MDASequence(
        channels=["FITC"],
        stage_positions=[
            {"x": -256.0, "y": 256.0, "z": 0.0},
            {"x": 256.0, "y": 256.0, "z": 0.0},
            {"x": 256.0, "y": -256.0, "z": 0.0},
            {"x": -256.0, "y": -256.0, "z": 0.0},
        ],
        uid=uuid.uuid4(),
    )

    main_window.explorer.SEQUENCE_META[sequence] = SequenceMeta(
        mode="explorer",
        split_channels=True,
        should_save=False,
        file_name="EXPLORER",
        save_dir="",
    )
    meta = main_window.explorer.SEQUENCE_META[sequence]

    return main_window, sequence, meta


@pytest.fixture
def explorer_one_channel(explorer_no_channel: ExplorerTuple) -> ExplorerTuple:

    main_win, sequence, _ = explorer_no_channel

    for i in range(4):
        layer = main_win.viewer.add_image(
            np.random.rand(10, 10), name=f"Pos{i}_[FITC_idx0]"
        )
        layer.metadata["uid"] = sequence.uid
        layer.metadata["ch_name"] = "FITC"
        layer.metadata["ch_id"] = 0

    return explorer_no_channel


@pytest.fixture
def explorer_two_channel(explorer_no_channel: ExplorerTuple) -> ExplorerTuple:

    main_win, sequence, _ = explorer_no_channel

    for i in range(4):
        layer_1 = main_win.viewer.add_image(
            np.random.rand(10, 10), name=f"Pos{i:03}_[FITC_idx0]"
        )
        layer_1.metadata["uid"] = sequence.uid
        layer_1.metadata["ch_name"] = "FITC"
        layer_1.metadata["ch_id"] = 0
        layer_1.metadata["scan_position"] = f"Pos{i:03}"

        layer_2 = main_win.viewer.add_image(
            np.random.rand(10, 10), name=f"Pos{i:03}_[Cy5_idx0]"
        )
        layer_2.metadata["uid"] = sequence.uid
        layer_2.metadata["ch_name"] = "Cy5"
        layer_2.metadata["ch_id"] = 1
        layer_2.metadata["scan_position"] = f"Pos{i:03}"

    return explorer_no_channel<|MERGE_RESOLUTION|>--- conflicted
+++ resolved
@@ -29,11 +29,7 @@
     viewer = make_napari_viewer()
     win = MainWindow(viewer=viewer, remote=request.param == "remote")
     config_path = os.path.dirname(os.path.abspath(__file__)) + "/test_config.cfg"
-<<<<<<< HEAD
-    win.cfg.cfg_LineEdit.setText(config_path)
-=======
     win.cfg_wdg.cfg_LineEdit.setText(config_path)
->>>>>>> 1f441d91
     win._mmc.loadSystemConfiguration(config_path)
 
     try:
