from __future__ import annotations

from typing import TYPE_CHECKING

import pytest
from napari_micromanager._mda_handler import _NapariMDAHandler

if TYPE_CHECKING:
    from napari_micromanager.main_window import MainWindow
    from pymmcore_plus import CMMCorePlus
    from useq import MDASequence


@pytest.mark.parametrize("axis_order", ["tpcz", "tpzc"])
def test_layer_scale(
    make_napari_viewer,
    mda_sequence_splits: MDASequence,
    axis_order: str,
    core: CMMCorePlus,
) -> None:
    viewer = make_napari_viewer()
    mmc = core
    handler = _NapariMDAHandler(mmc, viewer)

    mmc.setProperty("Objective", "Label", "Nikon 20X Plan Fluor ELWD")

<<<<<<< HEAD
    sequence = mda_sequence_splits.replace(
        axis_order=axis_order,
    )
=======
    sequence = mda_sequence_splits.replace(axis_order=axis_order)
>>>>>>> 05d9c675
    z_step = sequence.z_plan and sequence.z_plan.step

    # create zarr layer
    handler._on_mda_started(sequence)

    layer = viewer.layers[0]
    if sequence.z_plan:
        num_z = len(list(sequence.z_plan))
        assert layer.scale[layer.data.shape.index(num_z)] == z_step
    else:
        expect = [1] * (layer.data.ndim - 2) + [mmc.getPixelSizeUm()] * 2
        assert tuple(layer.scale) == tuple(expect)

    # cleanup zarr resources
    handler._cleanup()
    handler._on_mda_finished(sequence)

    # now pretend that the user never provided a pixel size config
    # we need to not crash in this case

    pix_size = mmc.getPixelSizeUm()
    mmc.setPixelSizeUm("Res20x", 0)

    try:
        handler._on_mda_started(sequence)
    except Exception as e:
        # return to orig value for future tests and re-raise
        mmc.setPixelSizeUm(pix_size)
        # cleanup zarr resources
        handler._cleanup()
        raise e
    # cleanup zarr resources
    handler._cleanup()
    handler._on_mda_finished(sequence)


def test_preview_scale(core: CMMCorePlus, main_window: MainWindow):
    img = core.snap()
    main_window._core_link._update_viewer(img)

    pix_size = core.getPixelSizeUm()
    assert tuple(main_window.viewer.layers["preview"].scale) == (pix_size, pix_size)

    # now pretend that the user never provided a pixel size config
    # we need to not crash in this case

    core.setPixelSizeUm("Res20x", 0)

    try:
        main_window._core_link._update_viewer(img)
    except Exception as e:
        # return to orig value for future tests and re-raise
        core.setPixelSizeUm(pix_size)
        raise e<|MERGE_RESOLUTION|>--- conflicted
+++ resolved
@@ -24,13 +24,7 @@
 
     mmc.setProperty("Objective", "Label", "Nikon 20X Plan Fluor ELWD")
 
-<<<<<<< HEAD
-    sequence = mda_sequence_splits.replace(
-        axis_order=axis_order,
-    )
-=======
     sequence = mda_sequence_splits.replace(axis_order=axis_order)
->>>>>>> 05d9c675
     z_step = sequence.z_plan and sequence.z_plan.step
 
     # create zarr layer
