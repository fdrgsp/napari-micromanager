from __future__ import annotations

from typing import TYPE_CHECKING

from napari_micromanager._gui_objects._mda_widget import MultiDWidget
from napari_micromanager._util import NMM_METADATA_KEY
from pymmcore_plus.mda import MDAEngine
from useq import MDASequence

if TYPE_CHECKING:
    from pathlib import Path

    from napari_micromanager.main_window import MainWindow
    from pytestqt.qtbot import QtBot


def test_main_window_mda(main_window: MainWindow):
    assert not main_window.viewer.layers

    mda = MDASequence(
        time_plan={"loops": 4, "interval": 0.1},
        z_plan={"range": 3, "step": 1},
        channels=["DAPI", "FITC"],
    )

    main_window._mmc.mda.run(mda)
    assert main_window.viewer.layers[-1].data.shape == (4, 2, 4, 512, 512)
    assert main_window.viewer.layers[-1].data.nchunks_initialized == 32

    # assert that the layer has the correct metadata
    layer_meta = main_window.viewer.layers[0].metadata.get(NMM_METADATA_KEY)
    keys = ["useq_sequence", "uid"]
    assert all(key in layer_meta for key in keys)


def test_saving_mda(
    qtbot: QtBot,
    main_window: MainWindow,
    mda_sequence_splits: MDASequence,
    tmp_path: Path,
) -> None:
    mda = mda_sequence_splits
    main_window._show_dock_widget("MDA")
    mda_widget = main_window._dock_widgets["MDA"].widget()
    assert isinstance(mda_widget, MultiDWidget)

    dest = tmp_path / "thing.ome.tif"

    mda_widget.setValue(mda)
    mda_widget.save_info.setValue(dest)
    assert mda_widget.save_info.isChecked()

    mmc = main_window._mmc

    # re-register twice to fully exercise the logic of the update
    # functions - the initial connections are made in init
    # then after that they are fully handled by the _update_mda_engine
    # callbacks
    mmc.register_mda_engine(MDAEngine(mmc))
    mmc.register_mda_engine(MDAEngine(mmc))

    # make the images non-square
    mmc.setProperty("Camera", "OnCameraCCDYSize", 500)
    with qtbot.waitSignal(mmc.mda.events.sequenceFinished, timeout=8000):
        mda_widget.run_mda()

    expected_shape = [x for x in (*mda.shape, 500, 512) if x > 1]
    data_shape = [x for x in main_window.viewer.layers[-1].data.shape if x > 1]

    multiC = len(mda.channels) > 1
    splitC = mda.metadata[NMM_METADATA_KEY].get("split_channels")
    if multiC and splitC:
        expected_shape.pop(mda.used_axes.find("c"))
<<<<<<< HEAD
        nfiles = len(list((tmp_path / f"{meta.file_name}_000").iterdir()))
        assert nfiles == 2 if multiC else 1
    # splitC with a single channel is the same as not splitting
    else:
        assert [p.name for p in tmp_path.iterdir()] == [f"{meta.file_name}_000.tif"]
=======

    assert dest.exists()
>>>>>>> 05d9c675
    assert data_shape == expected_shape


def test_script_initiated_mda(main_window: MainWindow, qtbot: QtBot) -> None:
    # we should show the mda even if it came from outside
    mmc = main_window._mmc
    sequence = MDASequence(
        channels=[{"config": "Cy5", "exposure": 1}, {"config": "FITC", "exposure": 1}],
        time_plan={"interval": 0.1, "loops": 2},
        z_plan={"range": 4, "step": 5},
        axis_order="tpcz",
        stage_positions=[(222, 1, 1), (111, 0, 0)],
    )

    with qtbot.waitSignal(mmc.mda.events.sequenceFinished, timeout=5000):
        mmc.run_mda(sequence)

    layer_name = f"Exp_{sequence.uid}"
    viewer = main_window.viewer
    viewer_layer_names = [layer.name for layer in viewer.layers]
    assert layer_name in viewer_layer_names
    assert sequence.shape == viewer.layers[layer_name].data.shape[:-2]<|MERGE_RESOLUTION|>--- conflicted
+++ resolved
@@ -71,16 +71,8 @@
     splitC = mda.metadata[NMM_METADATA_KEY].get("split_channels")
     if multiC and splitC:
         expected_shape.pop(mda.used_axes.find("c"))
-<<<<<<< HEAD
-        nfiles = len(list((tmp_path / f"{meta.file_name}_000").iterdir()))
-        assert nfiles == 2 if multiC else 1
-    # splitC with a single channel is the same as not splitting
-    else:
-        assert [p.name for p in tmp_path.iterdir()] == [f"{meta.file_name}_000.tif"]
-=======
 
     assert dest.exists()
->>>>>>> 05d9c675
     assert data_shape == expected_shape
 
 
