--- conflicted
+++ resolved
@@ -6,13 +6,9 @@
 
 from ._camera_widget import MMCameraWidget
 from ._config_widget import MMConfigurationWidget
-<<<<<<< HEAD
+from ._group_preset_table_widget import MMGroupPresetTableWidget
 from ._hcs_widget._main_hcs_widget import HCSWidget
-from ._mda_widget import MultiDWidget
-=======
-from ._group_preset_table_widget import MMGroupPresetTableWidget
 from ._mda_widget._mda_widget import MMMultiDWidget
->>>>>>> de45a8c8
 from ._objective_widget import MMObjectivesWidget
 from ._sample_explorer_widget._sample_explorer_widget import MMExploreSample
 from ._shutters_widget import MMShuttersWidget
@@ -35,14 +31,9 @@
         self.illum_btn.clicked.connect(self._show_illum_dialog)
         self.tab_wdg = MMTabWidget()
         self.shutter_wdg = MMShuttersWidget()
-<<<<<<< HEAD
-        self.mda = MultiDWidget()
-        self.explorer = ExploreSample()
-        self.hcs = HCSWidget()
-=======
         self.mda = MMMultiDWidget()
         self.explorer = MMExploreSample()
->>>>>>> de45a8c8
+        self.hcs = HCSWidget()
         self.create_gui()
 
     def create_gui(self):
@@ -95,18 +86,13 @@
         self.stages_group.setLayout(self.stages_group_layout)
         self.main_layout.addWidget(self.stages_group)
 
-<<<<<<< HEAD
-        self.tab_wdg.tabWidget.addTab(self.mda, "Multi-D Acquisition")
-        self.tab_wdg.tabWidget.addTab(self.explorer, "Sample Explorer")
-        self.tab_wdg.tabWidget.addTab(self.hcs, "HCS")
-=======
         self.group_preset_table_wdg = MMGroupPresetTableWidget()
 
->>>>>>> de45a8c8
         # add tab widget
         self.main_layout.addWidget(self.tab_wdg)
         self.tab_wdg.tabWidget.addTab(self.mda, "Multi-D Acquisition")
         self.tab_wdg.tabWidget.addTab(self.explorer, "Sample Explorer")
+        self.tab_wdg.tabWidget.addTab(self.hcs, "HCS")
         self.tab_wdg.tabWidget.addTab(self.group_preset_table_wdg, "Groups and Presets")
 
         # set main_layout layout
