--- conflicted
+++ resolved
@@ -11,13 +11,8 @@
 from superqt import QCollapsible
 
 from ._camera_widget import MMCameraWidget
-<<<<<<< HEAD
-from ._mda_widget._mda_widget import MMMultiDWidget
+from ._mda_widget import MDAWidget
 from ._sample_explorer_widget import SampleExplorerWidget
-=======
-from ._mda_widget import MDAWidget
-from ._sample_explorer_widget._sample_explorer_widget import MMExploreSample
->>>>>>> aa98a9a3
 from ._shutters_widget import MMShuttersWidget
 from ._tab_widget import MMTabWidget
 from ._xyz_stages import MMStagesWidget
@@ -37,13 +32,8 @@
         self.illum_btn.clicked.connect(self._show_illum_dialog)
         self.tab_wdg = MMTabWidget()
         self.shutter_wdg = MMShuttersWidget()
-<<<<<<< HEAD
-        self.mda = MMMultiDWidget()
         self.explorer = SampleExplorerWidget()
-=======
         self.mda = MDAWidget()
-        self.explorer = MMExploreSample()
->>>>>>> aa98a9a3
         self.create_gui()
 
     def create_gui(self):
