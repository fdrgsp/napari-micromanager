--- conflicted
+++ resolved
@@ -141,7 +141,7 @@
         self.viewer.reset_view()
 
     def _on_mda_finished(self, sequence: useq.MDASequence):
-<<<<<<< HEAD
+
         if (
             self.return_to_position_x is not None
             and self.return_to_position_y is not None
@@ -151,7 +151,7 @@
             )
             self.return_to_position_x = None
             self.return_to_position_y = None
-=======
+
         meta = self.SEQUENCE_META.get(sequence) or SequenceMeta()
         seq_uid = sequence.uid
 
@@ -164,7 +164,6 @@
             for group in layergroups.values():
                 link_layers(group)
 
->>>>>>> a6a1208c
         meta = self.SEQUENCE_META.pop(sequence, SequenceMeta())
         save_sequence(sequence, self.viewer.layers, meta)
         self._set_enabled(True)
