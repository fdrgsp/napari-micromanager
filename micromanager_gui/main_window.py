from __future__ import annotations

import re
from pathlib import Path
from typing import TYPE_CHECKING

import napari
import numpy as np
from pymmcore_plus import CMMCorePlus, RemoteMMCore
from pymmcore_plus._util import find_micromanager
from qtpy import QtWidgets as QtW
from qtpy import uic
from qtpy.QtCore import QSize, QTimer
from qtpy.QtGui import QColor, QIcon

from ._camera_roi import CameraROI
from ._illumination import IlluminationDialog
from ._saving import save_sequence
from ._util import (
    SelectDeviceFromCombobox,
    blockSignals,
    event_indices,
    extend_array_for_index,
)
from .explore_sample import ExploreSample
from .multid_widget import MultiDWidget, SequenceMeta
from .prop_browser import PropBrowser

if TYPE_CHECKING:
    import napari.layers
    import napari.viewer
    import useq


ICONS = Path(__file__).parent / "icons"
CAM_ICON = QIcon(str(ICONS / "vcam.svg"))
CAM_STOP_ICON = QIcon(str(ICONS / "cam_stop.svg"))


class _MainUI:
    UI_FILE = str(Path(__file__).parent / "_ui" / "micromanager_gui.ui")

    # The UI_FILE above contains these objects:
    cfg_LineEdit: QtW.QLineEdit
    browse_cfg_Button: QtW.QPushButton
    load_cfg_Button: QtW.QPushButton
    objective_groupBox: QtW.QGroupBox
    objective_comboBox: QtW.QComboBox
    camera_groupBox: QtW.QGroupBox
    bin_comboBox: QtW.QComboBox
    bit_comboBox: QtW.QComboBox
    position_groupBox: QtW.QGroupBox
    x_lineEdit: QtW.QLineEdit
    y_lineEdit: QtW.QLineEdit
    z_lineEdit: QtW.QLineEdit
    stage_groupBox: QtW.QGroupBox
    XY_groupBox: QtW.QGroupBox
    Z_groupBox: QtW.QGroupBox
    left_Button: QtW.QPushButton
    right_Button: QtW.QPushButton
    y_up_Button: QtW.QPushButton
    y_down_Button: QtW.QPushButton
    up_Button: QtW.QPushButton
    down_Button: QtW.QPushButton
    xy_step_size_SpinBox: QtW.QSpinBox
    z_step_size_doubleSpinBox: QtW.QDoubleSpinBox
    tabWidget: QtW.QTabWidget
    snap_live_tab: QtW.QWidget
    multid_tab: QtW.QWidget
    snap_channel_groupBox: QtW.QGroupBox
    snap_channel_comboBox: QtW.QComboBox
    exp_spinBox: QtW.QDoubleSpinBox
    snap_Button: QtW.QPushButton
    live_Button: QtW.QPushButton
    max_min_val_label: QtW.QLabel
    px_size_doubleSpinBox: QtW.QDoubleSpinBox
    properties_Button: QtW.QPushButton
    cam_roi_comboBox: QtW.QComboBox
    crop_Button: QtW.QPushButton
    illumination_Button: QtW.QPushButton
    snap_on_click_xy_checkBox: QtW.QCheckBox
    snap_on_click_z_checkBox: QtW.QCheckBox

    def setup_ui(self):
        uic.loadUi(self.UI_FILE, self)  # load QtDesigner .ui file

        # button icons
        for attr, icon in [
            ("left_Button", "left_arrow_1_green.svg"),
            ("right_Button", "right_arrow_1_green.svg"),
            ("y_up_Button", "up_arrow_1_green.svg"),
            ("y_down_Button", "down_arrow_1_green.svg"),
            ("up_Button", "up_arrow_1_green.svg"),
            ("down_Button", "down_arrow_1_green.svg"),
            ("snap_Button", "cam.svg"),
            ("live_Button", "vcam.svg"),
        ]:
            btn = getattr(self, attr)
            btn.setIcon(QIcon(str(ICONS / icon)))
            btn.setIconSize(QSize(30, 30))


class MainWindow(QtW.QWidget, _MainUI):
    def __init__(self, viewer: napari.viewer.Viewer, remote=True):
        super().__init__()
        self.setup_ui()

        self.viewer = viewer
        self.streaming_timer = None

        self.objectives_device = None
        self.objectives_cfg = None

        # create connection to mmcore server or process-local variant
        self._mmc = RemoteMMCore() if remote else CMMCorePlus()

        adapter_path = find_micromanager()
        if not adapter_path:
            raise RuntimeError(
                "Could not find micromanager adapters. Please run "
                "`python -m pymmcore_plus.install` or install manually and set "
                "MICROMANAGER_PATH."
            )

        # tab widgets
        self.mda = MultiDWidget(self._mmc)
        self.explorer = ExploreSample(self.viewer, self._mmc)
        self.tabWidget.addTab(self.mda, "Multi-D Acquisition")
        self.tabWidget.addTab(self.explorer, "Sample Explorer")

        # disable gui
        self._set_enabled(False)

        # connect mmcore signals
        sig = self._mmc.events

        # note: don't use lambdas with closures on `self`, since the connection
        # to core may outlive the lifetime of this particular widget.
        sig.sequenceStarted.connect(self._on_mda_started)
        sig.sequenceFinished.connect(self._on_mda_finished)
        sig.systemConfigurationLoaded.connect(self._refresh_options)
        sig.XYStagePositionChanged.connect(self._on_xy_stage_position_changed)
        sig.stagePositionChanged.connect(self._on_stage_position_changed)
        sig.exposureChanged.connect(self._on_exp_change)
        sig.frameReady.connect(self._on_mda_frame)

        # connect buttons
        self.load_cfg_Button.clicked.connect(self.load_cfg)
        self.browse_cfg_Button.clicked.connect(self.browse_cfg)
        self.left_Button.clicked.connect(self.stage_x_left)
        self.right_Button.clicked.connect(self.stage_x_right)
        self.y_up_Button.clicked.connect(self.stage_y_up)
        self.y_down_Button.clicked.connect(self.stage_y_down)
        self.up_Button.clicked.connect(self.stage_z_up)
        self.down_Button.clicked.connect(self.stage_z_down)

        self.snap_Button.clicked.connect(self.snap)
        self.live_Button.clicked.connect(self.toggle_live)

        self.illumination_Button.clicked.connect(self.illumination)
        self.properties_Button.clicked.connect(self._show_prop_browser)

        # connect comboBox
        self.objective_comboBox.currentIndexChanged.connect(self.change_objective)
        self.bit_comboBox.currentIndexChanged.connect(self.bit_changed)
        self.bin_comboBox.currentIndexChanged.connect(self.bin_changed)
        self.snap_channel_comboBox.currentTextChanged.connect(self._channel_changed)

        self.cam_roi = CameraROI(
            self.viewer, self._mmc, self.cam_roi_comboBox, self.crop_Button
        )

        # connect spinboxes
        self.exp_spinBox.valueChanged.connect(self._update_exp)
        self.exp_spinBox.setKeyboardTracking(False)

        # refresh options in case a config is already loaded by another remote
        self._refresh_options()

        self.viewer.layers.events.connect(self.update_max_min)
        self.viewer.layers.selection.events.active.connect(self.update_max_min)
        self.viewer.dims.events.current_step.connect(self.update_max_min)

    def _set_enabled(self, enabled):
        if self.objectives_device:
            self.objective_groupBox.setEnabled(enabled)
        else:
            self.objective_groupBox.setEnabled(False)
        if self._mmc.getCameraDevice():
            self.camera_groupBox.setEnabled(enabled)
            self.crop_Button.setEnabled(enabled)
            self.snap_live_tab.setEnabled(enabled)
            self.snap_live_tab.setEnabled(enabled)
        else:
            self.camera_groupBox.setEnabled(False)
            self.crop_Button.setEnabled(False)
            self.snap_live_tab.setEnabled(False)
            self.snap_live_tab.setEnabled(False)
        if self._mmc.getXYStageDevice():
            self.XY_groupBox.setEnabled(enabled)
        else:
            self.XY_groupBox.setEnabled(False)
        if self._mmc.getFocusDevice():
            self.Z_groupBox.setEnabled(enabled)
        else:
            self.Z_groupBox.setEnabled(False)
        self.illumination_Button.setEnabled(enabled)
        self.tabWidget.setEnabled(enabled)

        self.mda._set_enabled(enabled)
        if self._mmc.getXYStageDevice():
            self.explorer._set_enabled(enabled)
        else:
            self.explorer._set_enabled(False)

    def browse_cfg(self):

        current_cgf = self.cfg_LineEdit.text()

        file_dir = QtW.QFileDialog.getOpenFileName(self, "", "", "cfg(*.cfg)")
        self.cfg_LineEdit.setText(str(file_dir[0]))
        self.max_min_val_label.setText("None")
        self.load_cfg_Button.setEnabled(True)

        if not self.cfg_LineEdit.text():
            self.cfg_LineEdit.setText(current_cgf)
            self.load_cfg_Button.setEnabled(False)

    def load_cfg(self):

        # clear spinbox/combobox without accidently setting properties
        boxes = [
            self.objective_comboBox,
            self.bin_comboBox,
            self.bit_comboBox,
            self.snap_channel_comboBox,
        ]
        with blockSignals(boxes):
            for box in boxes:
                box.clear()

        self.mda.clear_channel()
        self.mda.clear_positions()
        self.explorer.clear_channel()

        self.objectives_device = None
        self.objectives_cfg = None

        self._mmc.unloadAllDevices()  # unload all devicies
        # disable gui
        self._set_enabled(False)
        self.load_cfg_Button.setEnabled(False)
        self._mmc.loadSystemConfiguration(self.cfg_LineEdit.text())
        # enable gui
        self._set_enabled(True)

    def _refresh_options(self):
        self._refresh_camera_options()
        self._refresh_objective_options()
        self._refresh_channel_list()
        self._refresh_positions()

    def update_viewer(self, data=None):
        if data is None:
            try:
                data = self._mmc.getLastImage()
            except (RuntimeError, IndexError):
                # circular buffer empty
                return
        try:
            preview_layer = self.viewer.layers["preview"]
            preview_layer.data = data
        except KeyError:
            preview_layer = self.viewer.add_image(data, name="preview")

        self.update_max_min()

        if self.streaming_timer is None:
            self.viewer.reset_view()

    def update_max_min(self, event=None):

        if self.tabWidget.currentIndex() != 0:
            return

        min_max_txt = ""

        for layer in self.viewer.layers.selection:

            if isinstance(layer, napari.layers.Image) and layer.visible:

                col = layer.colormap.name

                if col not in QColor.colorNames():
                    col = "gray"

                # min and max of current slice
                min_max_show = tuple(layer._calc_data_range(mode="slice"))
                min_max_txt += f'<font color="{col}">{min_max_show}</font>'

        self.max_min_val_label.setText(min_max_txt)

    def snap(self):
        self.stop_live()
        self._mmc.snapImage()
        self.update_viewer(self._mmc.getImage())

    def start_live(self):
        self._mmc.startContinuousSequenceAcquisition(self.exp_spinBox.value())
        self.streaming_timer = QTimer()
        self.streaming_timer.timeout.connect(self.update_viewer)
        self.streaming_timer.start(int(self.exp_spinBox.value()))
        self.live_Button.setText("Stop")

    def stop_live(self):
        self._mmc.stopSequenceAcquisition()
        if self.streaming_timer is not None:
            self.streaming_timer.stop()
            self.streaming_timer = None
        self.live_Button.setText("Live")
        self.live_Button.setIcon(CAM_ICON)

    def toggle_live(self, event=None):
        if self.streaming_timer is None:

            ch_group = self._mmc.getChannelGroup()
            if ch_group:
                self._mmc.setConfig(ch_group, self.snap_channel_comboBox.currentText())
            else:
                return

            self.start_live()
            self.live_Button.setIcon(CAM_STOP_ICON)
        else:
            self.stop_live()
            self.live_Button.setIcon(CAM_ICON)

    def _on_mda_started(self, sequence: useq.MDASequence):
        """ "create temp folder and block gui when mda starts."""
        self._set_enabled(False)

    def _on_mda_frame(self, image: np.ndarray, event: useq.MDAEvent):
        meta = self.mda.SEQUENCE_META.get(event.sequence) or SequenceMeta()

        if meta.mode != "mda":
            return

        # pick layer name
        file_name = meta.file_name if meta.should_save else "Exp"
        channelstr = (
            f"[{event.channel.config}_idx{event.index['c']}]_"
            if meta.split_channels
            else ""
        )
        layer_name = f"{file_name}_{channelstr}{event.sequence.uid}"

        try:  # see if we already have a layer with this sequence
            layer = self.viewer.layers[layer_name]

            # get indices of new image
            im_idx = tuple(
                event.index[k]
                for k in event_indices(event)
                if not (meta.split_channels and k == "c")
            )

            # make sure array shape contains im_idx, or pad with zeros
            new_array = extend_array_for_index(layer.data, im_idx)
            # add the incoming index at the appropriate index
            new_array[im_idx] = image
            # set layer data
            layer.data = new_array
            for a, v in enumerate(im_idx):
                self.viewer.dims.set_point(a, v)

        except KeyError:  # add the new layer to the viewer
            seq = event.sequence
            _image = image[(np.newaxis,) * len(seq.shape)]
            layer = self.viewer.add_image(_image, name=layer_name, blending="additive")

            # dimensions labels
            labels = [i for i in seq.axis_order if i in event.index] + ["y", "x"]
            self.viewer.dims.axis_labels = labels

            # add metadata to layer
            layer.metadata["useq_sequence"] = seq
            layer.metadata["uid"] = seq.uid
            # storing event.index in addition to channel.config because it's
            # possible to have two of the same channel in one sequence.
            layer.metadata["ch_id"] = f'{event.channel.config}_idx{event.index["c"]}'

    def _on_mda_finished(self, sequence: useq.MDASequence):
        """Save layer and add increment to save name."""
        meta = self.mda.SEQUENCE_META.pop(sequence, SequenceMeta())
        save_sequence(sequence, self.viewer.layers, meta)
        # reactivate gui when mda finishes.
        self._set_enabled(True)

    # exposure time
    def _update_exp(self, exposure: float):
        self._mmc.setExposure(exposure)
        if self.streaming_timer:
            self.streaming_timer.setInterval(int(exposure))
            self._mmc.stopSequenceAcquisition()
            self._mmc.startContinuousSequenceAcquisition(exposure)

    def _on_exp_change(self, camera: str, exposure: float):
        with blockSignals(self.exp_spinBox):
            self.exp_spinBox.setValue(exposure)
        if self.streaming_timer:
            self.streaming_timer.setInterval(int(exposure))

    # illumination
    def illumination(self):
        if hasattr(self, "_illumination"):
            self._illumination.close()
        self._illumination = IlluminationDialog(self._mmc, self)
        self._illumination.show()

    # property browser
    def _show_prop_browser(self):
        pb = PropBrowser(self._mmc, self)
        pb.exec()

<<<<<<< HEAD
    # channels
    def _refresh_channel_list(self):
        guessed_channel_list = self._mmc.getOrGuessChannelGroup()
=======
    def load_cfg(self):
        self.load_cfg_Button.setEnabled(False)
        cfg = self.cfg_LineEdit.text()
        if cfg == "":
            cfg = "MMConfig_demo.cfg"
        self._mmc.loadSystemConfiguration(cfg)
>>>>>>> 3ad1ed04

        if not guessed_channel_list:
            return

        if len(guessed_channel_list) == 1:
            self._set_channel_group(guessed_channel_list[0])
        else:
            # if guessed_channel_list has more than 1 possible channel group,
            # you can select the correct one through a combobox
            ch = SelectDeviceFromCombobox(
                guessed_channel_list,
                "Select Channel Group:",
                self,
            )
            ch.val_changed.connect(self._set_channel_group)
            ch.show()

    def _set_channel_group(self, guessed_channel: str):
        channel_group = guessed_channel
        self._mmc.setChannelGroup(channel_group)
        channel_list = self._mmc.getAvailableConfigs(channel_group)
        with blockSignals(self.snap_channel_comboBox):
            self.snap_channel_comboBox.clear()
            self.snap_channel_comboBox.addItems(channel_list)
            self.snap_channel_comboBox.setCurrentText(
                self._mmc.getCurrentConfig(channel_group)
            )

    def _channel_changed(self, newChannel: str):
        self._mmc.setConfig(self._mmc.getChannelGroup(), newChannel)

    def _on_config_set(self, groupName: str, configName: str):
        if groupName == self._mmc.getOrGuessChannelGroup():
            with blockSignals(self.snap_channel_comboBox):
                self.snap_channel_comboBox.setCurrentText(configName)

    # objectives
    def _refresh_objective_options(self):

        obj_dev_list = self._mmc.guessObjectiveDevices()
        # e.g. ['TiNosePiece']

        if not obj_dev_list:
            return

        if len(obj_dev_list) == 1:
            self._set_objectives(obj_dev_list[0])
        else:
            # if obj_dev_list has more than 1 possible objective device,
            # you can select the correct one through a combobox
            obj = SelectDeviceFromCombobox(
                obj_dev_list,
                "Select Objective Device:",
                self,
            )
            obj.val_changed.connect(self._set_objectives)
            obj.show()

    def _set_objectives(self, obj_device: str):

        obj_dev, obj_cfg, presets = self._get_objective_device(obj_device)

        if obj_dev and obj_cfg and presets:
            current_obj = self._mmc.getCurrentConfig(obj_cfg)
        else:
            current_obj = self._mmc.getState(obj_dev)
            presets = self._mmc.getStateLabels(obj_dev)
        self._add_objective_to_gui(current_obj, presets)

    def _get_objective_device(self, obj_device: str):
        # check if there is a configuration group for the objectives
        for cfg_groups in self._mmc.getAvailableConfigGroups():
            # e.g. ('Camera', 'Channel', 'Objectives')

            presets = self._mmc.getAvailableConfigs(cfg_groups)

            if not presets:
                continue

            cfg_data = self._mmc.getConfigData(
                cfg_groups, presets[0]
            )  # first group option e.g. TINosePiece: State=1

            device = cfg_data.getSetting(0).getDeviceLabel()
            # e.g. TINosePiece

            if device == obj_device:
                self.objectives_device = device
                self.objectives_cfg = cfg_groups
                return self.objectives_device, self.objectives_cfg, presets

        self.objectives_device = obj_device
        return self.objectives_device, None, None

    def _add_objective_to_gui(self, current_obj, presets):
        with blockSignals(self.objective_comboBox):
            self.objective_comboBox.clear()
            self.objective_comboBox.addItems(presets)
            if isinstance(current_obj, int):
                self.objective_comboBox.setCurrentIndex(current_obj)
            else:
                self.objective_comboBox.setCurrentText(current_obj)
            self._update_pixel_size()
            return

    def change_objective(self):
        if self.objective_comboBox.count() <= 0:
            return

        if self.objectives_device == "":
            return

        zdev = self._mmc.getFocusDevice()

        currentZ = self._mmc.getZPosition()
        self._mmc.setPosition(zdev, 0)
        self._mmc.waitForDevice(zdev)

        try:
            self._mmc.setConfig(
                self.objectives_cfg, self.objective_comboBox.currentText()
            )
        except ValueError:
            self._mmc.setProperty(
                self.objectives_device, "Label", self.objective_comboBox.currentText()
            )

        self._mmc.waitForDevice(self.objectives_device)
        self._mmc.setPosition(zdev, currentZ)
        self._mmc.waitForDevice(zdev)

        self._update_pixel_size()

    def _update_pixel_size(self):
        # if pixel size is already set -> return
        if bool(self._mmc.getCurrentPixelSizeConfig()):
            return
        # if not, create and store a new pixel size config for the current objective.
        curr_obj = self._mmc.getProperty(self.objectives_device, "Label")
        # get magnification info from the current objective label
        match = re.search(r"(\d{1,3})[xX]", curr_obj)
        if match:
            mag = int(match.groups()[0])
            image_pixel_size = self.px_size_doubleSpinBox.value() / mag
            px_cgf_name = f"px_size_{curr_obj}"
            # set image pixel sixe (x,y) for the newly created pixel size config
            self._mmc.definePixelSizeConfig(
                px_cgf_name, self.objectives_device, "Label", curr_obj
            )
            self._mmc.setPixelSizeUm(px_cgf_name, image_pixel_size)
            self._mmc.setPixelSizeConfig(px_cgf_name)
        # if it does't match, px size is set to 0.0

    # stages
    def _refresh_positions(self):
        if self._mmc.getXYStageDevice():
            x, y = self._mmc.getXPosition(), self._mmc.getYPosition()
            self._on_xy_stage_position_changed(self._mmc.getXYStageDevice(), x, y)
            self.XY_groupBox.setEnabled(True)
        else:
            self.XY_groupBox.setEnabled(False)
        if self._mmc.getFocusDevice():
            self.z_lineEdit.setText(f"{self._mmc.getZPosition():.1f}")
            self.Z_groupBox.setEnabled(True)
        else:
            self.Z_groupBox.setEnabled(False)

    def _on_xy_stage_position_changed(self, name, x, y):
        self.x_lineEdit.setText(f"{x:.1f}")
        self.y_lineEdit.setText(f"{y:.1f}")

    def _on_stage_position_changed(self, name, value):
        if "z" in name.lower():  # hack
            self.z_lineEdit.setText(f"{value:.1f}")

    def stage_x_left(self):
        self._mmc.setRelativeXYPosition(-float(self.xy_step_size_SpinBox.value()), 0.0)
        if self.snap_on_click_xy_checkBox.isChecked():
            self.snap()

    def stage_x_right(self):
        self._mmc.setRelativeXYPosition(float(self.xy_step_size_SpinBox.value()), 0.0)
        if self.snap_on_click_xy_checkBox.isChecked():
            self.snap()

    def stage_y_up(self):
        self._mmc.setRelativeXYPosition(
            0.0,
            float(self.xy_step_size_SpinBox.value()),
        )
        if self.snap_on_click_xy_checkBox.isChecked():
            self.snap()

    def stage_y_down(self):
        self._mmc.setRelativeXYPosition(
            0.0,
            -float(self.xy_step_size_SpinBox.value()),
        )
        if self.snap_on_click_xy_checkBox.isChecked():
            self.snap()

    def stage_z_up(self):
        self._mmc.setRelativeXYZPosition(
            0.0, 0.0, float(self.z_step_size_doubleSpinBox.value())
        )
        if self.snap_on_click_z_checkBox.isChecked():
            self.snap()

    def stage_z_down(self):
        self._mmc.setRelativeXYZPosition(
            0.0, 0.0, -float(self.z_step_size_doubleSpinBox.value())
        )
        if self.snap_on_click_z_checkBox.isChecked():
            self.snap()

    # camera
    def _refresh_camera_options(self):
        cam_device = self._mmc.getCameraDevice()
        if not cam_device:
            return
        cam_props = self._mmc.getDevicePropertyNames(cam_device)
        if "Binning" in cam_props:
            bin_opts = self._mmc.getAllowedPropertyValues(cam_device, "Binning")
            with blockSignals(self.bin_comboBox):
                self.bin_comboBox.clear()
                self.bin_comboBox.addItems(bin_opts)
                self.bin_comboBox.setCurrentText(
                    self._mmc.getProperty(cam_device, "Binning")
                )

        if "PixelType" in cam_props:
            px_t = self._mmc.getAllowedPropertyValues(cam_device, "PixelType")
            with blockSignals(self.bit_comboBox):
                self.bit_comboBox.clear()
                self.bit_comboBox.addItems(px_t)
                self.bit_comboBox.setCurrentText(
                    self._mmc.getProperty(cam_device, "PixelType")
                )

    def bit_changed(self):
        if self.bit_comboBox.count() > 0:
            bits = self.bit_comboBox.currentText()
            self._mmc.setProperty(self._mmc.getCameraDevice(), "PixelType", bits)

    def bin_changed(self):
        if self.bin_comboBox.count() > 0:
            bins = self.bin_comboBox.currentText()
            cd = self._mmc.getCameraDevice()
            self._mmc.setProperty(cd, "Binning", bins)<|MERGE_RESOLUTION|>--- conflicted
+++ resolved
@@ -250,7 +250,11 @@
         # disable gui
         self._set_enabled(False)
         self.load_cfg_Button.setEnabled(False)
-        self._mmc.loadSystemConfiguration(self.cfg_LineEdit.text())
+
+        cfg = self.cfg_LineEdit.text()
+        if cfg == "":
+            cfg = "MMConfig_demo.cfg"
+        self._mmc.loadSystemConfiguration(cfg)
         # enable gui
         self._set_enabled(True)
 
@@ -422,18 +426,9 @@
         pb = PropBrowser(self._mmc, self)
         pb.exec()
 
-<<<<<<< HEAD
     # channels
     def _refresh_channel_list(self):
         guessed_channel_list = self._mmc.getOrGuessChannelGroup()
-=======
-    def load_cfg(self):
-        self.load_cfg_Button.setEnabled(False)
-        cfg = self.cfg_LineEdit.text()
-        if cfg == "":
-            cfg = "MMConfig_demo.cfg"
-        self._mmc.loadSystemConfiguration(cfg)
->>>>>>> 3ad1ed04
 
         if not guessed_channel_list:
             return
