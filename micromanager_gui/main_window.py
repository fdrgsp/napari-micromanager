--- conflicted
+++ resolved
@@ -135,15 +135,7 @@
     def _camera_group_wdg(self, enabled):
         self.cam_wdg.setEnabled(enabled)
 
-<<<<<<< HEAD
-=======
-    def _refresh_options(self):
-        self._refresh_channel_list()
-        # self._refresh_positions()
-        # self._refresh_xyz_devices()
-
     @ensure_main_thread
->>>>>>> 15a35cb2
     def update_viewer(self, data=None):
 
         if data is None:
