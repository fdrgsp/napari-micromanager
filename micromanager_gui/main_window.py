from __future__ import annotations

import re
from pathlib import Path
from typing import TYPE_CHECKING

import napari
import numpy as np
from loguru import logger
from pymmcore_plus import CMMCorePlus, RemoteMMCore
from qtpy import QtWidgets as QtW
from qtpy import uic
from qtpy.QtCore import QSize, QTimer
from qtpy.QtGui import QColor, QIcon

from ._group_and_presets_tab import GroupPresetWidget
from ._illumination import IlluminationDialog
from ._properties_table_with_checkbox import GroupConfigurations
from ._saving import save_sequence
from ._util import (
    SelectDeviceFromCombobox,
    blockSignals,
    event_indices,
    extend_array_for_index,
)
from .explore_sample import ExploreSample
from .multid_widget import MultiDWidget, SequenceMeta
from .prop_browser import PropBrowser

if TYPE_CHECKING:
    import napari.layers
    import napari.viewer
    import useq


ICONS = Path(__file__).parent / "icons"
CAM_ICON = QIcon(str(ICONS / "vcam.svg"))
CAM_STOP_ICON = QIcon(str(ICONS / "cam_stop.svg"))


class _MainUI:
    UI_FILE = str(Path(__file__).parent / "_ui" / "micromanager_gui.ui")

    # The UI_FILE above contains these objects:
    cfg_LineEdit: QtW.QLineEdit
    browse_cfg_Button: QtW.QPushButton
    load_cfg_Button: QtW.QPushButton
    objective_groupBox: QtW.QGroupBox
    objective_comboBox: QtW.QComboBox
    camera_groupBox: QtW.QGroupBox
    bin_comboBox: QtW.QComboBox
    bit_comboBox: QtW.QComboBox
    position_groupBox: QtW.QGroupBox
    x_lineEdit: QtW.QLineEdit
    y_lineEdit: QtW.QLineEdit
    z_lineEdit: QtW.QLineEdit
    stage_groupBox: QtW.QGroupBox
    XY_groupBox: QtW.QGroupBox
    Z_groupBox: QtW.QGroupBox
    left_Button: QtW.QPushButton
    right_Button: QtW.QPushButton
    y_up_Button: QtW.QPushButton
    y_down_Button: QtW.QPushButton
    up_Button: QtW.QPushButton
    down_Button: QtW.QPushButton
    xy_step_size_SpinBox: QtW.QSpinBox
    z_step_size_doubleSpinBox: QtW.QDoubleSpinBox
    tabWidget: QtW.QTabWidget
    snap_live_tab: QtW.QWidget
    multid_tab: QtW.QWidget
    snap_channel_groupBox: QtW.QGroupBox
    snap_channel_comboBox: QtW.QComboBox
    exp_spinBox: QtW.QDoubleSpinBox
    snap_Button: QtW.QPushButton
    live_Button: QtW.QPushButton
    max_min_val_label: QtW.QLabel
    px_size_doubleSpinBox: QtW.QDoubleSpinBox
    properties_Button: QtW.QPushButton
    illumination_Button: QtW.QPushButton
    snap_on_click_xy_checkBox: QtW.QCheckBox
    snap_on_click_z_checkBox: QtW.QCheckBox

    def setup_ui(self):
        uic.loadUi(self.UI_FILE, self)  # load QtDesigner .ui file

        # set some defaults
        self.cfg_LineEdit.setText("demo")

        # button icons
        for attr, icon in [
            ("left_Button", "left_arrow_1_green.svg"),
            ("right_Button", "right_arrow_1_green.svg"),
            ("y_up_Button", "up_arrow_1_green.svg"),
            ("y_down_Button", "down_arrow_1_green.svg"),
            ("up_Button", "up_arrow_1_green.svg"),
            ("down_Button", "down_arrow_1_green.svg"),
            ("snap_Button", "cam.svg"),
            ("live_Button", "vcam.svg"),
        ]:
            btn = getattr(self, attr)
            btn.setIcon(QIcon(str(ICONS / icon)))
            btn.setIconSize(QSize(30, 30))


class MainWindow(QtW.QWidget, _MainUI):
    def __init__(self, viewer: napari.viewer.Viewer, remote=True):
        super().__init__()
        self.setup_ui()

        self.viewer = viewer
        self.streaming_timer = None

        self.objectives_device = None
        self.objectives_cfg = None

        # create connection to mmcore server or process-local variant
        self._mmc = RemoteMMCore() if remote else CMMCorePlus()

        # tab widgets
        # create groups and presets tab
        self.groups_and_presets = GroupPresetWidget(self._mmc)
        self.tabWidget.addTab(self.groups_and_presets, "Groups and Presets")

        self.mda = MultiDWidget(self._mmc)
        self.explorer = ExploreSample(self.viewer, self._mmc)
        self.tabWidget.addTab(self.mda, "Multi-D Acquisition")
        self.tabWidget.addTab(self.explorer, "Sample Explorer")

        # connect mmcore signals
        sig = self._mmc.events

        # note: don't use lambdas with closures on `self`, since the connection
        # to core may outlive the lifetime of this particular widget.
        sig.sequenceStarted.connect(self._on_mda_started)
        sig.sequenceFinished.connect(self._on_mda_finished)
        sig.systemConfigurationLoaded.connect(self._refresh_options)
        sig.XYStagePositionChanged.connect(self._on_xy_stage_position_changed)
        sig.stagePositionChanged.connect(self._on_stage_position_changed)
        sig.exposureChanged.connect(self._on_exp_change)
        sig.frameReady.connect(self._on_mda_frame)

        # connect buttons
        self.load_cfg_Button.clicked.connect(self.load_cfg)
        self.browse_cfg_Button.clicked.connect(self.browse_cfg)
        self.left_Button.clicked.connect(self.stage_x_left)
        self.right_Button.clicked.connect(self.stage_x_right)
        self.y_up_Button.clicked.connect(self.stage_y_up)
        self.y_down_Button.clicked.connect(self.stage_y_down)
        self.up_Button.clicked.connect(self.stage_z_up)
        self.down_Button.clicked.connect(self.stage_z_down)

        self.snap_Button.clicked.connect(self.snap)
        self.live_Button.clicked.connect(self.toggle_live)

        self.illumination_Button.clicked.connect(self.illumination)
        self.properties_Button.clicked.connect(self._show_prop_browser)

        self.groups_and_presets.new_btn.clicked.connect(self._create_group_presets)

        # connect comboBox
        self.objective_comboBox.currentIndexChanged.connect(self.change_objective)
        self.bit_comboBox.currentIndexChanged.connect(self.bit_changed)
        self.bin_comboBox.currentIndexChanged.connect(self.bin_changed)
        self.snap_channel_comboBox.currentTextChanged.connect(self._channel_changed)

        # connect spinboxes
        self.exp_spinBox.valueChanged.connect(self._update_exp)
        self.exp_spinBox.setKeyboardTracking(False)

        # refresh options in case a config is already loaded by another remote
        self._refresh_options()

        self.viewer.layers.events.connect(self.update_max_min)
        self.viewer.layers.selection.events.active.connect(self.update_max_min)
        self.viewer.dims.events.current_step.connect(self.update_max_min)

<<<<<<< HEAD
        @sig.propertyChanged.connect
        def _on_prop_changed(dev, prop, val):
            logger.debug(f"{dev}.{prop} -> {val}")

        @sig.configSet.connect
        def cgf_set(groupName: str, configName: str):
            print(f"CONFIG SET -> {groupName}-{configName}")

        @sig.channelGroupChanged.connect
        def _on_ch_changed(channelgroup: str):
            print(f"Channel Group -> {channelgroup}")

        @sig.pixelSizeChanged.connect
        def _on_px_size_changed(value):
            logger.debug(
                f"\ncurrent pixel config: "
                f"{self._mmc.getCurrentPixelSizeConfig()} \npixel size: {value}"
            )
=======
        @sig.configSet.connect
        def _on_cfg_set(group: str, preset: str):
            print(f"New group cfg set: {group} -> {preset}")
>>>>>>> bfdca903

    def illumination(self):
        if not hasattr(self, "_illumination"):
            self._illumination = IlluminationDialog(self._mmc, self)
        self._illumination.show()

    def _show_prop_browser(self):
        pb = PropBrowser(self._mmc, self)
        pb.exec()

<<<<<<< HEAD
    def _create_group_presets(self):
        if not hasattr(self, "_gp_ps_widget"):
            self._gp_ps_widget = GroupConfigurations(self._mmc, self)
        self._gp_ps_widget.show()
        self._gp_ps_widget.create_btn.clicked.connect(
            self.groups_and_presets._add_to_table
        )

    def _on_config_set(self, groupName: str, configName: str):
        if groupName == self._get_channel_group():
            with blockSignals(self.snap_channel_comboBox):
                self.snap_channel_comboBox.setCurrentText(configName)

        self._refresh_camera_options()

=======
>>>>>>> bfdca903
    def _set_enabled(self, enabled):
        self.objective_groupBox.setEnabled(enabled)
        self.camera_groupBox.setEnabled(enabled)
        self.XY_groupBox.setEnabled(enabled)
        self.Z_groupBox.setEnabled(enabled)
        self.snap_live_tab.setEnabled(enabled)
        self.snap_live_tab.setEnabled(enabled)

    def _update_exp(self, exposure: float):
        self._mmc.setExposure(exposure)
        if self.streaming_timer:
            self.streaming_timer.setInterval(int(exposure))
            self._mmc.stopSequenceAcquisition()
            self._mmc.startContinuousSequenceAcquisition(exposure)

    def _on_exp_change(self, camera: str, exposure: float):
        with blockSignals(self.exp_spinBox):
            self.exp_spinBox.setValue(exposure)
        if self.streaming_timer:
            self.streaming_timer.setInterval(int(exposure))

    def _on_mda_started(self, sequence: useq.MDASequence):
        """ "create temp folder and block gui when mda starts."""
        self._set_enabled(False)

    def _on_mda_frame(self, image: np.ndarray, event: useq.MDAEvent):
        meta = self.mda.SEQUENCE_META.get(event.sequence) or SequenceMeta()

        if meta.mode != "mda":
            return

        # pick layer name
        file_name = meta.file_name if meta.should_save else "Exp"
        channelstr = (
            f"[{event.channel.config}_idx{event.index['c']}]_"
            if meta.split_channels
            else ""
        )
        layer_name = f"{file_name}_{channelstr}{event.sequence.uid}"

        try:  # see if we already have a layer with this sequence
            layer = self.viewer.layers[layer_name]

            # get indices of new image
            im_idx = tuple(
                event.index[k]
                for k in event_indices(event)
                if not (meta.split_channels and k == "c")
            )

            # make sure array shape contains im_idx, or pad with zeros
            new_array = extend_array_for_index(layer.data, im_idx)
            # add the incoming index at the appropriate index
            new_array[im_idx] = image
            # set layer data
            layer.data = new_array
            for a, v in enumerate(im_idx):
                self.viewer.dims.set_point(a, v)

        except KeyError:  # add the new layer to the viewer
            seq = event.sequence
            _image = image[(np.newaxis,) * len(seq.shape)]
            layer = self.viewer.add_image(_image, name=layer_name, blending="additive")

            # dimensions labels
            labels = [i for i in seq.axis_order if i in event.index] + ["y", "x"]
            self.viewer.dims.axis_labels = labels

            # add metadata to layer
            layer.metadata["useq_sequence"] = seq
            layer.metadata["uid"] = seq.uid
            # storing event.index in addition to channel.config because it's
            # possible to have two of the same channel in one sequence.
            layer.metadata["ch_id"] = f'{event.channel.config}_idx{event.index["c"]}'

    def _on_mda_finished(self, sequence: useq.MDASequence):
        """Save layer and add increment to save name."""
        meta = self.mda.SEQUENCE_META.pop(sequence, SequenceMeta())
        save_sequence(sequence, self.viewer.layers, meta)
        # reactivate gui when mda finishes.
        self._set_enabled(True)

    def browse_cfg(self):
        self._mmc.unloadAllDevices()  # unload all devicies
        print(f"Loaded Devices: {self._mmc.getLoadedDevices()}")

        # clear spinbox/combobox
        self.objective_comboBox.clear()
        self.bin_comboBox.clear()
        self.bit_comboBox.clear()
        self.snap_channel_comboBox.clear()

        self.objectives_device = None
        self.objectives_cfg = None

        file_dir = QtW.QFileDialog.getOpenFileName(self, "", "⁩", "cfg(*.cfg)")
        self.cfg_LineEdit.setText(str(file_dir[0]))
        self.max_min_val_label.setText("None")
        self.load_cfg_Button.setEnabled(True)

    def load_cfg(self):
        self.load_cfg_Button.setEnabled(False)
        print("loading", self.cfg_LineEdit.text())
        self._mmc.loadSystemConfiguration(self.cfg_LineEdit.text())

    def _refresh_camera_options(self):
        cam_device = self._mmc.getCameraDevice()
        if not cam_device:
            return
        cam_props = self._mmc.getDevicePropertyNames(cam_device)
        if "Binning" in cam_props:
            bin_opts = self._mmc.getAllowedPropertyValues(cam_device, "Binning")
            with blockSignals(self.bin_comboBox):
                self.bin_comboBox.clear()
                self.bin_comboBox.addItems(bin_opts)
                self.bin_comboBox.setCurrentText(
                    self._mmc.getProperty(cam_device, "Binning")
                )

        if "PixelType" in cam_props:
            px_t = self._mmc.getAllowedPropertyValues(cam_device, "PixelType")
            with blockSignals(self.bit_comboBox):
                self.bit_comboBox.clear()
                self.bit_comboBox.addItems(px_t)
                self.bit_comboBox.setCurrentText(
                    self._mmc.getProperty(cam_device, "PixelType")
                )

    def set_pixel_size(self):
        # if pixel size is already set -> return
        if bool(self._mmc.getCurrentPixelSizeConfig()):
            return
        # if not, create and store a new pixel size config for the current objective.
        curr_obj = self._mmc.getProperty(self.objectives_device, "Label")
        # get magnification info from the current objective label
        match = re.search(r"(\d{1,3})[xX]", curr_obj)
        if match:
            mag = int(match.groups()[0])
            image_pixel_size = self.px_size_doubleSpinBox.value() / mag
            px_cgf_name = f"px_size_{curr_obj}"
            # set image pixel sixe (x,y) for the newly created pixel size config
            self._mmc.definePixelSizeConfig(
                px_cgf_name, self.objectives_device, "Label", curr_obj
            )
            self._mmc.setPixelSizeUm(px_cgf_name, image_pixel_size)
            self._mmc.setPixelSizeConfig(px_cgf_name)
        # if it does't match, px size is set to 0.0

    def _set_objective_device(self, obj_devices: list):
        # check if there is a configuration group for the objectives
        for cfg_groups in self._mmc.getAvailableConfigGroups():
            # e.g. ('Camera', 'Channel', 'Objectives')

            options = self._mmc.getAvailableConfigs(cfg_groups)

            cfg_keys = self._mmc.getConfigData(
                cfg_groups, options[0]
            )  # first group option e.g. TiNosePiece: State=1

            device = [key[0] for idx, key in enumerate(cfg_keys) if idx == 0][
                0
            ]  # get the device name e.g. TiNosePiece

            if device == obj_devices[0]:
                self.objectives_device = device
                self.objectives_cfg = cfg_groups
                current_cfg = self._mmc.getCurrentConfig(self.objectives_device)
                with blockSignals(self.objective_comboBox):
                    self.objective_comboBox.clear()
                    self.objective_comboBox.addItems(options)
                    self.objective_comboBox.setCurrentText(current_cfg)
                    self.set_pixel_size()
                    return

        # if not, use the labels to populate the objective combobox
        self.objectives_device = obj_devices[0]
        with blockSignals(self.objective_comboBox):
            self.objective_comboBox.clear()
            self.objective_comboBox.addItems(
                self._mmc.getStateLabels(self.objectives_device)
            )
            self.objective_comboBox.setCurrentIndex(
                self._mmc.getState(self.objectives_device)
            )

            self.set_pixel_size()
            return

    def _refresh_objective_options(self):

        obj_dev_list = self._mmc.guessObjectiveDevices()
        # e.g. ['TiNosePiece']

        if not obj_dev_list:
            return

        if len(obj_dev_list) == 1:
            self._set_objective_device(obj_dev_list)
        else:
            # if obj_dev_list has more than 1 possible objective device,
            # you can select the correct one through a combobox
            obj = SelectDeviceFromCombobox(
                obj_dev_list,
                self._set_objective_device,
                "Select Objective Device:",
                self,
            )
            obj.show()

    def _refresh_channel_list(self):
        guessed_channel_list = self._mmc.getOrGuessChannelGroup()

        if not guessed_channel_list:
            return

        if len(guessed_channel_list) == 1:
            self._set_channel_group(guessed_channel_list)
        else:
            # if guessed_channel_list has more than 1 possible channel group,
            # you can select the correct one through a combobox
            ch = SelectDeviceFromCombobox(
                guessed_channel_list,
                self._set_channel_group,
                "Select Channel Group:",
                self,
            )
            ch.show()

    def _set_channel_group(self, guessed_channel_list: list):
        channel_group = guessed_channel_list[0]
        self._mmc.setChannelGroup(channel_group)
        channel_list = self._mmc.getAvailableConfigs(channel_group)
        with blockSignals(self.snap_channel_comboBox):
            self.snap_channel_comboBox.clear()
            self.snap_channel_comboBox.addItems(channel_list)
            self.snap_channel_comboBox.setCurrentText(
                self._mmc.getCurrentConfig(channel_group)
            )

    def _refresh_positions(self):
        if self._mmc.getXYStageDevice():
            x, y = self._mmc.getXPosition(), self._mmc.getYPosition()
            self._on_xy_stage_position_changed(self._mmc.getXYStageDevice(), x, y)
        if self._mmc.getFocusDevice():
            self.z_lineEdit.setText(f"{self._mmc.getZPosition():.1f}")

    def _refresh_options(self):
        self._refresh_camera_options()
        self._refresh_objective_options()
        self._refresh_channel_list()
        self._refresh_positions()

        self.groups_and_presets._add_to_table()

    def bit_changed(self):
        if self.bit_comboBox.count() > 0:
            bits = self.bit_comboBox.currentText()
            self._mmc.setProperty(self._mmc.getCameraDevice(), "PixelType", bits)

    def bin_changed(self):
        if self.bin_comboBox.count() > 0:
            bins = self.bin_comboBox.currentText()
            cd = self._mmc.getCameraDevice()
            self._mmc.setProperty(cd, "Binning", bins)

<<<<<<< HEAD
    #######################

    def _get_channel_group(self) -> str | None:
        """
        Get channelGroup falling back to Channel if not set, also
        check that this is an availableConfigGroup.
        """
        chan_group = self._mmc.getChannelGroup()
        if chan_group == "":
            # not set in core. Try "Channel" as a fallback
            chan_group = "Channel"
        if chan_group in self._mmc.getAvailableConfigGroups():
            return chan_group

    #######################
=======
>>>>>>> bfdca903
    def _channel_changed(self, newChannel: str):
        self._mmc.setConfig(self._mmc.getChannelGroup(), newChannel)

    def _on_xy_stage_position_changed(self, name, x, y):
        self.x_lineEdit.setText(f"{x:.1f}")
        self.y_lineEdit.setText(f"{y:.1f}")

    def _on_stage_position_changed(self, name, value):
        if "z" in name.lower():  # hack
            self.z_lineEdit.setText(f"{value:.1f}")

    def stage_x_left(self):
        self._mmc.setRelativeXYPosition(-float(self.xy_step_size_SpinBox.value()), 0.0)
        if self.snap_on_click_xy_checkBox.isChecked():
            self.snap()

    def stage_x_right(self):
        self._mmc.setRelativeXYPosition(float(self.xy_step_size_SpinBox.value()), 0.0)
        if self.snap_on_click_xy_checkBox.isChecked():
            self.snap()

    def stage_y_up(self):
        self._mmc.setRelativeXYPosition(
            0.0,
            float(self.xy_step_size_SpinBox.value()),
        )
        if self.snap_on_click_xy_checkBox.isChecked():
            self.snap()

    def stage_y_down(self):
        self._mmc.setRelativeXYPosition(
            0.0,
            -float(self.xy_step_size_SpinBox.value()),
        )
        if self.snap_on_click_xy_checkBox.isChecked():
            self.snap()

    def stage_z_up(self):
        self._mmc.setRelativeXYZPosition(
            0.0, 0.0, float(self.z_step_size_doubleSpinBox.value())
        )
        if self.snap_on_click_z_checkBox.isChecked():
            self.snap()

    def stage_z_down(self):
        self._mmc.setRelativeXYZPosition(
            0.0, 0.0, -float(self.z_step_size_doubleSpinBox.value())
        )
        if self.snap_on_click_z_checkBox.isChecked():
            self.snap()

    def change_objective(self):
        if self.objective_comboBox.count() <= 0:
            return

        if self.objectives_device == "":
            return

        zdev = self._mmc.getFocusDevice()

        currentZ = self._mmc.getZPosition()
        self._mmc.setPosition(zdev, 0)
        self._mmc.waitForDevice(zdev)

        try:
            self._mmc.setConfig(
                self.objectives_cfg, self.objective_comboBox.currentText()
            )
        except ValueError:
            self._mmc.setProperty(
                self.objectives_device, "Label", self.objective_comboBox.currentText()
            )

        self._mmc.waitForDevice(self.objectives_device)
        self._mmc.setPosition(zdev, currentZ)
        self._mmc.waitForDevice(zdev)

        self.set_pixel_size()

    def update_viewer(self, data=None):
        # TODO: - fix the fact that when you change the objective
        #         the image translation is wrong
        #       - are max and min_val_lineEdit updating in live mode?
        if data is None:
            try:
                data = self._mmc.getLastImage()
            except (RuntimeError, IndexError):
                # circular buffer empty
                return
        try:
            preview_layer = self.viewer.layers["preview"]
            preview_layer.data = data
        except KeyError:
            preview_layer = self.viewer.add_image(data, name="preview")

        self.update_max_min()

        if self.streaming_timer is None:
            self.viewer.reset_view()

    def update_max_min(self, event=None):

        if self.tabWidget.currentIndex() != 0:
            return

        min_max_txt = ""

        for layer in self.viewer.layers.selection:

            if isinstance(layer, napari.layers.Image) and layer.visible:

                col = layer.colormap.name

                if col not in QColor.colorNames():
                    col = "gray"

                # min and max of current slice
                min_max_show = tuple(layer._calc_data_range(mode="slice"))
                min_max_txt += f'<font color="{col}">{min_max_show}</font>'

        self.max_min_val_label.setText(min_max_txt)

    def snap(self):
        self.stop_live()
        self._mmc.snapImage()
        self.update_viewer(self._mmc.getImage())

    def start_live(self):
        self._mmc.startContinuousSequenceAcquisition(self.exp_spinBox.value())
        self.streaming_timer = QTimer()
        self.streaming_timer.timeout.connect(self.update_viewer)
        self.streaming_timer.start(int(self.exp_spinBox.value()))
        self.live_Button.setText("Stop")

    def stop_live(self):
        self._mmc.stopSequenceAcquisition()
        if self.streaming_timer is not None:
            self.streaming_timer.stop()
            self.streaming_timer = None
        self.live_Button.setText("Live")
        self.live_Button.setIcon(CAM_ICON)

    def toggle_live(self, event=None):
        if self.streaming_timer is None:

            ch_group = self._mmc.getChannelGroup() or "Channel"
            self._mmc.setConfig(ch_group, self.snap_channel_comboBox.currentText())

            self.start_live()
            self.live_Button.setIcon(CAM_STOP_ICON)
        else:
            self.stop_live()
            self.live_Button.setIcon(CAM_ICON)<|MERGE_RESOLUTION|>--- conflicted
+++ resolved
@@ -174,14 +174,13 @@
         self.viewer.layers.selection.events.active.connect(self.update_max_min)
         self.viewer.dims.events.current_step.connect(self.update_max_min)
 
-<<<<<<< HEAD
         @sig.propertyChanged.connect
         def _on_prop_changed(dev, prop, val):
             logger.debug(f"{dev}.{prop} -> {val}")
 
         @sig.configSet.connect
-        def cgf_set(groupName: str, configName: str):
-            print(f"CONFIG SET -> {groupName}-{configName}")
+        def _on_cfg_set(group: str, preset: str):
+            print(f"New group cfg set: {group} -> {preset}")
 
         @sig.channelGroupChanged.connect
         def _on_ch_changed(channelgroup: str):
@@ -193,11 +192,6 @@
                 f"\ncurrent pixel config: "
                 f"{self._mmc.getCurrentPixelSizeConfig()} \npixel size: {value}"
             )
-=======
-        @sig.configSet.connect
-        def _on_cfg_set(group: str, preset: str):
-            print(f"New group cfg set: {group} -> {preset}")
->>>>>>> bfdca903
 
     def illumination(self):
         if not hasattr(self, "_illumination"):
@@ -208,7 +202,6 @@
         pb = PropBrowser(self._mmc, self)
         pb.exec()
 
-<<<<<<< HEAD
     def _create_group_presets(self):
         if not hasattr(self, "_gp_ps_widget"):
             self._gp_ps_widget = GroupConfigurations(self._mmc, self)
@@ -224,8 +217,6 @@
 
         self._refresh_camera_options()
 
-=======
->>>>>>> bfdca903
     def _set_enabled(self, enabled):
         self.objective_groupBox.setEnabled(enabled)
         self.camera_groupBox.setEnabled(enabled)
@@ -491,9 +482,6 @@
             cd = self._mmc.getCameraDevice()
             self._mmc.setProperty(cd, "Binning", bins)
 
-<<<<<<< HEAD
-    #######################
-
     def _get_channel_group(self) -> str | None:
         """
         Get channelGroup falling back to Channel if not set, also
@@ -506,9 +494,6 @@
         if chan_group in self._mmc.getAvailableConfigGroups():
             return chan_group
 
-    #######################
-=======
->>>>>>> bfdca903
     def _channel_changed(self, newChannel: str):
         self._mmc.setConfig(self._mmc.getChannelGroup(), newChannel)
 
