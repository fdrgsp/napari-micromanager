--- conflicted
+++ resolved
@@ -143,50 +143,6 @@
         self.viewer.layers.selection.events.active.connect(self.update_max_min)
         self.viewer.dims.events.current_step.connect(self.update_max_min)
 
-<<<<<<< HEAD
-    def _set_enabled(self, enabled):
-        if self._mmc.getCameraDevice():
-            self.camera_groupBox.setEnabled(enabled)
-            self.crop_Button.setEnabled(enabled)
-            self.snap_live_tab.setEnabled(enabled)
-            self.snap_live_tab.setEnabled(enabled)
-        else:
-            self.camera_groupBox.setEnabled(False)
-            self.crop_Button.setEnabled(False)
-            self.snap_live_tab.setEnabled(False)
-            self.snap_live_tab.setEnabled(False)
-        if self._mmc.getXYStageDevice():
-            self.XY_groupBox.setEnabled(enabled)
-        else:
-            self.XY_groupBox.setEnabled(False)
-        if self._mmc.getFocusDevice():
-            self.Z_groupBox.setEnabled(enabled)
-        else:
-            self.Z_groupBox.setEnabled(False)
-
-        self.objective_groupBox.setEnabled(enabled)
-        self.illumination_Button.setEnabled(enabled)
-        self.tabWidget.setEnabled(enabled)
-
-        self.mda._set_enabled(enabled)
-        if self._mmc.getXYStageDevice():
-            self.explorer._set_enabled(enabled)
-        else:
-            self.explorer._set_enabled(False)
-
-    def browse_cfg(self):
-
-        current_cgf = self.cfg_LineEdit.text()
-
-        file_dir = QtW.QFileDialog.getOpenFileName(self, "", "", "cfg(*.cfg)")
-        self.cfg_LineEdit.setText(str(file_dir[0]))
-        self.max_min_val_label.setText("None")
-        self.load_cfg_Button.setEnabled(True)
-
-        if not self.cfg_LineEdit.text():
-            self.cfg_LineEdit.setText(current_cgf)
-            self.load_cfg_Button.setEnabled(False)
-=======
     def _on_system_cfg_loaded(self):
         if len(self._mmc.getLoadedDevices()) > 1:
             self._set_enabled(True)
@@ -232,23 +188,15 @@
             self.cfg_wdg.cfg_LineEdit.setText(filename)
             self.tab_wdg.max_min_val_label.setText("None")
             self.cfg_wdg.load_cfg_Button.setEnabled(True)
->>>>>>> 1f441d91
 
     def load_cfg(self):
 
         # clear spinbox/combobox without accidently setting properties
         boxes = [
-<<<<<<< HEAD
-            self.objective_comboBox,
-            self.bin_comboBox,
-            self.bit_comboBox,
-            self.snap_channel_comboBox,
-=======
             self.obj_wdg.objective_comboBox,
             self.tab_wdg.snap_channel_comboBox,
             self.stage_wdg.xy_device_comboBox,
             self.stage_wdg.focus_device_comboBox,
->>>>>>> 1f441d91
         ]
         with blockSignals(boxes):
             for box in boxes:
@@ -264,22 +212,6 @@
         self._mmc.unloadAllDevices()  # unload all devicies
         # disable gui
         self._set_enabled(False)
-<<<<<<< HEAD
-        self.load_cfg_Button.setEnabled(False)
-
-        cfg = self.cfg_LineEdit.text()
-        if cfg == "":
-            cfg = "MMConfig_demo.cfg"
-        self._mmc.loadSystemConfiguration(cfg)
-        # enable gui
-        self._set_enabled(True)
-
-    def _refresh_options(self):
-        self._refresh_camera_options()
-        self._refresh_objective_options()
-        self._refresh_channel_list()
-        self._refresh_positions()
-=======
         self.cfg_wdg.load_cfg_Button.setEnabled(False)
         cfg = self.cfg_wdg.cfg_LineEdit.text()
         if cfg == "":
@@ -292,7 +224,6 @@
         self._refresh_channel_list()
         self._refresh_positions()
         self._refresh_xyz_devices()
->>>>>>> 1f441d91
 
     def update_viewer(self, data=None):
         if data is None:
@@ -314,11 +245,7 @@
 
     def update_max_min(self, event=None):
 
-<<<<<<< HEAD
-        if self.tabWidget.currentIndex() != 0:
-=======
         if self.tab_wdg.tabWidget.currentIndex() != 0:
->>>>>>> 1f441d91
             return
 
         min_max_txt = ""
@@ -336,21 +263,6 @@
                 min_max_show = tuple(layer._calc_data_range(mode="slice"))
                 min_max_txt += f'<font color="{col}">{min_max_show}</font>'
 
-<<<<<<< HEAD
-        self.max_min_val_label.setText(min_max_txt)
-
-    def snap(self):
-        self.stop_live()
-        self._mmc.snapImage()
-        self.update_viewer(self._mmc.getImage())
-
-    def start_live(self):
-        self._mmc.startContinuousSequenceAcquisition(self.exp_spinBox.value())
-        self.streaming_timer = QTimer()
-        self.streaming_timer.timeout.connect(self.update_viewer)
-        self.streaming_timer.start(int(self.exp_spinBox.value()))
-        self.live_Button.setText("Stop")
-=======
         self.tab_wdg.max_min_val_label.setText(min_max_txt)
 
     def snap(self):
@@ -369,48 +281,31 @@
         self.streaming_timer.timeout.connect(self.update_viewer)
         self.streaming_timer.start(int(self.tab_wdg.exp_spinBox.value()))
         self.tab_wdg.live_Button.setText("Stop")
->>>>>>> 1f441d91
 
     def stop_live(self):
         self._mmc.stopSequenceAcquisition()
         if self.streaming_timer is not None:
             self.streaming_timer.stop()
             self.streaming_timer = None
-<<<<<<< HEAD
-        self.live_Button.setText("Live")
-        self.live_Button.setIcon(CAM_ICON)
-=======
         self.tab_wdg.live_Button.setText("Live")
         self.tab_wdg.live_Button.setIcon(CAM_ICON)
->>>>>>> 1f441d91
 
     def toggle_live(self, event=None):
         if self.streaming_timer is None:
 
             ch_group = self._mmc.getChannelGroup()
             if ch_group:
-<<<<<<< HEAD
-                self._mmc.setConfig(ch_group, self.snap_channel_comboBox.currentText())
-=======
                 self._mmc.setConfig(
                     ch_group, self.tab_wdg.snap_channel_comboBox.currentText()
                 )
->>>>>>> 1f441d91
             else:
                 return
 
             self.start_live()
-<<<<<<< HEAD
-            self.live_Button.setIcon(CAM_STOP_ICON)
-        else:
-            self.stop_live()
-            self.live_Button.setIcon(CAM_ICON)
-=======
             self.tab_wdg.live_Button.setIcon(CAM_STOP_ICON)
         else:
             self.stop_live()
             self.tab_wdg.live_Button.setIcon(CAM_ICON)
->>>>>>> 1f441d91
 
     def _on_mda_started(self, sequence: useq.MDASequence):
         """ "create temp folder and block gui when mda starts."""
@@ -482,13 +377,8 @@
             self._mmc.startContinuousSequenceAcquisition(exposure)
 
     def _on_exp_change(self, camera: str, exposure: float):
-<<<<<<< HEAD
-        with blockSignals(self.exp_spinBox):
-            self.exp_spinBox.setValue(exposure)
-=======
         with blockSignals(self.tab_wdg.exp_spinBox):
             self.tab_wdg.exp_spinBox.setValue(exposure)
->>>>>>> 1f441d91
         if self.streaming_timer:
             self.streaming_timer.setInterval(int(exposure))
 
@@ -497,15 +387,12 @@
         if hasattr(self, "_illumination"):
             self._illumination.close()
         self._illumination = IlluminationDialog(self._mmc, self)
-<<<<<<< HEAD
-=======
         self._illumination.setWindowFlags(
             Qt.Window
             | Qt.WindowTitleHint
             | Qt.WindowStaysOnTopHint
             | Qt.WindowCloseButtonHint
         )
->>>>>>> 1f441d91
         self._illumination.show()
 
     # property browser
@@ -537,23 +424,6 @@
         channel_group = guessed_channel
         self._mmc.setChannelGroup(channel_group)
         channel_list = self._mmc.getAvailableConfigs(channel_group)
-<<<<<<< HEAD
-        with blockSignals(self.snap_channel_comboBox):
-            self.snap_channel_comboBox.clear()
-            self.snap_channel_comboBox.addItems(channel_list)
-            self.snap_channel_comboBox.setCurrentText(
-                self._mmc.getCurrentConfig(channel_group)
-            )
-
-    def _channel_changed(self, newChannel: str):
-        self._mmc.setConfig(self._mmc.getChannelGroup(), newChannel)
-
-    def _on_config_set(self, groupName: str, configName: str):
-        if groupName == self._mmc.getOrGuessChannelGroup():
-            with blockSignals(self.snap_channel_comboBox):
-                self.snap_channel_comboBox.setCurrentText(configName)
-
-=======
         with blockSignals(self.tab_wdg.snap_channel_comboBox):
             self.tab_wdg.snap_channel_comboBox.clear()
             self.tab_wdg.snap_channel_comboBox.addItems(channel_list)
@@ -569,7 +439,6 @@
     def _channel_changed(self, newChannel: str):
         self._mmc.setConfig(self._mmc.getChannelGroup(), newChannel)
 
->>>>>>> 1f441d91
     # objectives
     def _refresh_objective_options(self):
 
@@ -639,42 +508,10 @@
             self._update_pixel_size()
             return
 
-<<<<<<< HEAD
-    def change_objective(self):
-        if self.objective_comboBox.count() <= 0:
-            return
-
-        if self.objectives_device == "":
-            return
-
-        zdev = self._mmc.getFocusDevice()
-
-        currentZ = self._mmc.getZPosition()
-        self._mmc.setPosition(zdev, 0)
-        self._mmc.waitForDevice(zdev)
-
-        try:
-            self._mmc.setConfig(
-                self.objectives_cfg, self.objective_comboBox.currentText()
-            )
-        except ValueError:
-            self._mmc.setProperty(
-                self.objectives_device, "Label", self.objective_comboBox.currentText()
-            )
-
-        self._mmc.waitForDevice(self.objectives_device)
-        self._mmc.setPosition(zdev, currentZ)
-        self._mmc.waitForDevice(zdev)
-
-        self._update_pixel_size()
-
-    def _update_pixel_size(self):
-=======
     def _update_pixel_size(self, value: float = None):
 
         current_px_size_cfg = self._mmc.getCurrentPixelSizeConfig()
 
->>>>>>> 1f441d91
         # if pixel size is already set -> return
         if current_px_size_cfg and not value:
             return
@@ -706,8 +543,6 @@
             self._mmc.setPixelSizeConfig(px_cgf_name)
         # if it does't match, px size is set to 0.0
 
-<<<<<<< HEAD
-=======
     def change_objective(self):
         if self.obj_wdg.objective_comboBox.count() <= 0:
             return
@@ -738,23 +573,20 @@
 
         self._update_pixel_size()
 
->>>>>>> 1f441d91
     # stages
     def _refresh_positions(self):
         if self._mmc.getXYStageDevice():
             x, y = self._mmc.getXPosition(), self._mmc.getYPosition()
             self._on_xy_stage_position_changed(self._mmc.getXYStageDevice(), x, y)
-            self.XY_groupBox.setEnabled(True)
-        else:
-            self.XY_groupBox.setEnabled(False)
+            self.stage_wdg.XY_groupBox.setEnabled(True)
+        else:
+            self.stage_wdg.XY_groupBox.setEnabled(False)
+
         if self._mmc.getFocusDevice():
-<<<<<<< HEAD
-            self.z_lineEdit.setText(f"{self._mmc.getZPosition():.1f}")
-            self.Z_groupBox.setEnabled(True)
-        else:
-            self.Z_groupBox.setEnabled(False)
-=======
             self.stage_wdg.z_lineEdit.setText(f"{self._mmc.getZPosition():.1f}")
+            self.stage_wdg.Z_groupBox.setEnabled(True)
+        else:
+            self.stage_wdg.Z_groupBox.setEnabled(False)
 
     def _refresh_xyz_devices(self):
 
@@ -791,7 +623,6 @@
         if not self.stage_wdg.focus_device_comboBox.count():
             return
         self._mmc.setFocusDevice(self.stage_wdg.focus_device_comboBox.currentText())
->>>>>>> 1f441d91
 
     def _on_xy_stage_position_changed(self, name, x, y):
         self.stage_wdg.x_lineEdit.setText(f"{x:.1f}")
@@ -832,51 +663,6 @@
             self.snap()
 
     def stage_z_up(self):
-<<<<<<< HEAD
-        self._mmc.setRelativePosition(float(self.z_step_size_doubleSpinBox.value()))
-        if self.snap_on_click_z_checkBox.isChecked():
-            self.snap()
-
-    def stage_z_down(self):
-        self._mmc.setRelativePosition(-float(self.z_step_size_doubleSpinBox.value()))
-        if self.snap_on_click_z_checkBox.isChecked():
-            self.snap()
-
-    # camera
-    def _refresh_camera_options(self):
-        cam_device = self._mmc.getCameraDevice()
-        if not cam_device:
-            return
-        cam_props = self._mmc.getDevicePropertyNames(cam_device)
-        if "Binning" in cam_props:
-            bin_opts = self._mmc.getAllowedPropertyValues(cam_device, "Binning")
-            with blockSignals(self.bin_comboBox):
-                self.bin_comboBox.clear()
-                self.bin_comboBox.addItems(bin_opts)
-                self.bin_comboBox.setCurrentText(
-                    self._mmc.getProperty(cam_device, "Binning")
-                )
-
-        if "PixelType" in cam_props:
-            px_t = self._mmc.getAllowedPropertyValues(cam_device, "PixelType")
-            with blockSignals(self.bit_comboBox):
-                self.bit_comboBox.clear()
-                self.bit_comboBox.addItems(px_t)
-                self.bit_comboBox.setCurrentText(
-                    self._mmc.getProperty(cam_device, "PixelType")
-                )
-
-    def bit_changed(self):
-        if self.bit_comboBox.count() > 0:
-            bits = self.bit_comboBox.currentText()
-            self._mmc.setProperty(self._mmc.getCameraDevice(), "PixelType", bits)
-
-    def bin_changed(self):
-        if self.bin_comboBox.count() > 0:
-            bins = self.bin_comboBox.currentText()
-            cd = self._mmc.getCameraDevice()
-            self._mmc.setProperty(cd, "Binning", bins)
-=======
         self._mmc.setRelativePosition(
             float(self.stage_wdg.z_step_size_doubleSpinBox.value())
         )
@@ -888,5 +674,4 @@
             -float(self.stage_wdg.z_step_size_doubleSpinBox.value())
         )
         if self.stage_wdg.snap_on_click_checkBox.isChecked():
-            self.snap()
->>>>>>> 1f441d91
+            self.snap()