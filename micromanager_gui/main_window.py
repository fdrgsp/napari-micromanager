--- conflicted
+++ resolved
@@ -135,10 +135,7 @@
     def _camera_group_wdg(self, enabled):
         self.cam_wdg.setEnabled(enabled)
 
-<<<<<<< HEAD
-=======
     @ensure_main_thread
->>>>>>> 1a90f27e
     def update_viewer(self, data=None):
 
         if data is None:
