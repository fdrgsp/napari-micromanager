--- conflicted
+++ resolved
@@ -215,13 +215,9 @@
         # disable gui
         self._set_enabled(False)
         self.cfg_wdg.load_cfg_Button.setEnabled(False)
-<<<<<<< HEAD
         cfg = self.cfg_wdg.cfg_LineEdit.text()
         if cfg == "":
             cfg = "MMConfig_demo.cfg"
-=======
-        cfg = self.cfg_wdg.cfg_LineEdit.text() or "MMConfig_demo.cfg"
->>>>>>> 0f61d199
         self._mmc.loadSystemConfiguration(cfg)
 
     def _refresh_options(self):
