from __future__ import annotations

import re
from pathlib import Path
from typing import TYPE_CHECKING

import numpy as np
from pymmcore_plus import CMMCorePlus, RemoteMMCore
from qtpy import QtWidgets as QtW
from qtpy import uic
from qtpy.QtCore import QSize, QTimer
from qtpy.QtGui import QIcon

from ._illumination import Illumination
from ._saving import save_sequence
from ._util import blockSignals, event_indices, extend_array_for_index
from .explore_sample import ExploreSample
from .multid_widget import MultiDWidget, SequenceMeta
from .prop_browser import PropBrowser

if TYPE_CHECKING:
    import napari.layers
    import napari.viewer
    import useq


ICONS = Path(__file__).parent / "icons"
CAM_ICON = QIcon(str(ICONS / "vcam.svg"))
CAM_STOP_ICON = QIcon(str(ICONS / "cam_stop.svg"))


class _MainUI:
    UI_FILE = str(Path(__file__).parent / "_ui" / "micromanager_gui.ui")

    # The UI_FILE above contains these objects:
    cfg_LineEdit: QtW.QLineEdit
    browse_cfg_Button: QtW.QPushButton
    load_cfg_Button: QtW.QPushButton
    objective_groupBox: QtW.QGroupBox
    objective_comboBox: QtW.QComboBox
    camera_groupBox: QtW.QGroupBox
    bin_comboBox: QtW.QComboBox
    bit_comboBox: QtW.QComboBox
    position_groupBox: QtW.QGroupBox
    x_lineEdit: QtW.QLineEdit
    y_lineEdit: QtW.QLineEdit
    z_lineEdit: QtW.QLineEdit
    stage_groupBox: QtW.QGroupBox
    XY_groupBox: QtW.QGroupBox
    Z_groupBox: QtW.QGroupBox
    left_Button: QtW.QPushButton
    right_Button: QtW.QPushButton
    y_up_Button: QtW.QPushButton
    y_down_Button: QtW.QPushButton
    up_Button: QtW.QPushButton
    down_Button: QtW.QPushButton
    xy_step_size_SpinBox: QtW.QSpinBox
    z_step_size_doubleSpinBox: QtW.QDoubleSpinBox
    tabWidget: QtW.QTabWidget
    snap_live_tab: QtW.QWidget
    multid_tab: QtW.QWidget
    snap_channel_groupBox: QtW.QGroupBox
    snap_channel_comboBox: QtW.QComboBox
    exp_spinBox: QtW.QDoubleSpinBox
    snap_Button: QtW.QPushButton
    live_Button: QtW.QPushButton
    max_val_lineEdit: QtW.QLineEdit
    min_val_lineEdit: QtW.QLineEdit
    px_size_doubleSpinBox: QtW.QDoubleSpinBox
    props_Button: QtW.QPushButton

    illumination_Button: QtW.QPushButton

    def setup_ui(self):
        uic.loadUi(self.UI_FILE, self)  # load QtDesigner .ui file

        # set some defaults
        self.cfg_LineEdit.setText("demo")

        # button icons
        for attr, icon in [
            ("left_Button", "left_arrow_1_green.svg"),
            ("right_Button", "right_arrow_1_green.svg"),
            ("y_up_Button", "up_arrow_1_green.svg"),
            ("y_down_Button", "down_arrow_1_green.svg"),
            ("up_Button", "up_arrow_1_green.svg"),
            ("down_Button", "down_arrow_1_green.svg"),
            ("snap_Button", "cam.svg"),
            ("live_Button", "vcam.svg"),
        ]:
            btn = getattr(self, attr)
            btn.setIcon(QIcon(str(ICONS / icon)))
            btn.setIconSize(QSize(30, 30))


class MainWindow(QtW.QWidget, _MainUI):
    def __init__(self, viewer: napari.viewer.Viewer, remote=True):
        super().__init__()
        self.setup_ui()

        self.viewer = viewer
        self.streaming_timer = None

        self.objective_dev_name = "TINosePiece"
        # self.objective_dev_name = "Objective"

        # create connection to mmcore server or process-local variant
        self._mmc = RemoteMMCore() if remote else CMMCorePlus()

        # tab widgets
        self.mda = MultiDWidget(self._mmc)
        self.explorer = ExploreSample(self.viewer, self._mmc)
        self.tabWidget.addTab(self.mda, "Multi-D Acquisition")
        self.tabWidget.addTab(self.explorer, "Sample Explorer")

        # connect mmcore signals
        sig = self._mmc.events

        # note: don't use lambdas with closures on `self`, since the connection
        # to core may outlive the lifetime of this particular widget.
        sig.sequenceStarted.connect(self._on_mda_started)
        sig.sequenceFinished.connect(self._on_mda_finished)
        sig.sequenceFinished.connect(self._refresh_options)  # why when acq is finished?
        sig.systemConfigurationLoaded.connect(self._refresh_options)
        sig.XYStagePositionChanged.connect(self._on_xy_stage_position_changed)
        sig.stagePositionChanged.connect(self._on_stage_position_changed)
        sig.exposureChanged.connect(self._on_exp_change)
        sig.frameReady.connect(self._on_mda_frame)
        sig.channelGroupChanged.connect(self._refresh_channel_list)
        sig.configSet.connect(self._on_config_set)

        # connect buttons
        self.load_cfg_Button.clicked.connect(self.load_cfg)
        self.browse_cfg_Button.clicked.connect(self.browse_cfg)
        self.left_Button.clicked.connect(self.stage_x_left)
        self.right_Button.clicked.connect(self.stage_x_right)
        self.y_up_Button.clicked.connect(self.stage_y_up)
        self.y_down_Button.clicked.connect(self.stage_y_down)
        self.up_Button.clicked.connect(self.stage_z_up)
        self.down_Button.clicked.connect(self.stage_z_down)
        self.up_Button.clicked.connect(self.snap)
        self.down_Button.clicked.connect(self.snap)

        self.snap_Button.clicked.connect(self.snap)
        self.live_Button.clicked.connect(self.toggle_live)

<<<<<<< HEAD
        self.props_Button.clicked.connect(self.properties)
=======
        self.illumination_Button.clicked.connect(self.illumination)
>>>>>>> 18664178

        # connect comboBox
        self.objective_comboBox.currentIndexChanged.connect(self.change_objective)
        self.bit_comboBox.currentIndexChanged.connect(self.bit_changed)
        self.bin_comboBox.currentIndexChanged.connect(self.bin_changed)
        self.snap_channel_comboBox.currentTextChanged.connect(self._channel_changed)

        # refresh options in case a config is already loaded by another remote
        self._refresh_options()

<<<<<<< HEAD
    def properties(self):
        pb = PropBrowser(self._mmc)
        return pb.show(run=True)
=======
    def illumination(self):
        ill = Illumination(self._mmc)
        return ill.make_illumination_magicgui()
>>>>>>> 18664178

    def _on_config_set(self, groupName: str, configName: str):
        if groupName == self._get_channel_group():
            with blockSignals(self.snap_channel_comboBox):
                self.snap_channel_comboBox.setCurrentText(configName)

    def _set_enabled(self, enabled):
        self.objective_groupBox.setEnabled(enabled)
        self.camera_groupBox.setEnabled(enabled)
        self.XY_groupBox.setEnabled(enabled)
        self.Z_groupBox.setEnabled(enabled)
        self.snap_live_tab.setEnabled(enabled)
        self.snap_live_tab.setEnabled(enabled)

    def _on_exp_change(self, camera: str, exposure: float):
        self.exp_spinBox.setValue(exposure)

    def _on_mda_started(self, sequence: useq.MDASequence):
        """ "create temp folder and block gui when mda starts."""
        self._set_enabled(False)

    def _on_mda_frame(self, image: np.ndarray, event: useq.MDAEvent):
        meta = self.mda.SEQUENCE_META.get(event.sequence) or SequenceMeta()

        if meta.mode != "mda":
            return

        # pick layer name
        file_name = meta.file_name if meta.should_save else "Exp"
        channelstr = (
            f"[{event.channel.config}_idx{event.index['c']}]_"
            if meta.split_channels
            else ""
        )
        layer_name = f"{file_name}_{channelstr}{event.sequence.uid}"

        try:  # see if we already have a layer with this sequence
            layer = self.viewer.layers[layer_name]

            # get indices of new image
            im_idx = tuple(
                event.index[k]
                for k in event_indices(event)
                if not (meta.split_channels and k == "c")
            )

            # make sure array shape contains im_idx, or pad with zeros
            new_array = extend_array_for_index(layer.data, im_idx)
            # add the incoming index at the appropriate index
            new_array[im_idx] = image
            # set layer data
            layer.data = new_array
            for a, v in enumerate(im_idx):
                self.viewer.dims.set_point(a, v)

        except KeyError:  # add the new layer to the viewer
            seq = event.sequence
            _image = image[(np.newaxis,) * len(seq.shape)]
            layer = self.viewer.add_image(_image, name=layer_name, blending="additive")

            # dimensions labels
            labels = [i for i in seq.axis_order if i in event.index] + ["y", "x"]
            self.viewer.dims.axis_labels = labels

            # add metadata to layer
            layer.metadata["useq_sequence"] = seq
            layer.metadata["uid"] = seq.uid
            # storing event.index in addition to channel.config because it's
            # possible to have two of the same channel in one sequence.
            layer.metadata["ch_id"] = f'{event.channel.config}_idx{event.index["c"]}'

    def _on_mda_finished(self, sequence: useq.MDASequence):
        """Save layer and add increment to save name."""
        meta = self.mda.SEQUENCE_META.pop(sequence, SequenceMeta())
        save_sequence(sequence, self.viewer.layers, meta)
        # reactivate gui when mda finishes.
        self._set_enabled(True)

    def browse_cfg(self):
        self._mmc.unloadAllDevices()  # unload all devicies
        print(f"Loaded Devices: {self._mmc.getLoadedDevices()}")

        # clear spinbox/combobox
        self.objective_comboBox.clear()
        self.bin_comboBox.clear()
        self.bit_comboBox.clear()
        self.snap_channel_comboBox.clear()

        file_dir = QtW.QFileDialog.getOpenFileName(self, "", "⁩", "cfg(*.cfg)")
        self.cfg_LineEdit.setText(str(file_dir[0]))
        self.max_val_lineEdit.setText("None")
        self.min_val_lineEdit.setText("None")
        self.load_cfg_Button.setEnabled(True)

    def load_cfg(self):
        self.load_cfg_Button.setEnabled(False)
        print("loading", self.cfg_LineEdit.text())
        self._mmc.loadSystemConfiguration(self.cfg_LineEdit.text())

    def _refresh_camera_options(self):
        cam_device = self._mmc.getCameraDevice()
        if not cam_device:
            return
        cam_props = self._mmc.getDevicePropertyNames(cam_device)
        if "Binning" in cam_props:
            bin_opts = self._mmc.getAllowedPropertyValues(cam_device, "Binning")
            with blockSignals(self.bin_comboBox):
                self.bin_comboBox.clear()
                self.bin_comboBox.addItems(bin_opts)
                self.bin_comboBox.setCurrentText(
                    self._mmc.getProperty(cam_device, "Binning")
                )

        if "PixelType" in cam_props:
            px_t = self._mmc.getAllowedPropertyValues(cam_device, "PixelType")
            with blockSignals(self.bit_comboBox):
                self.bit_comboBox.clear()
                self.bit_comboBox.addItems(px_t)
                self.bit_comboBox.setCurrentText(
                    self._mmc.getProperty(cam_device, "PixelType")
                )

    def _refresh_objective_options(self):
        if "Objective" in self._mmc.getLoadedDevices():
            with blockSignals(self.objective_comboBox):
                self.objective_comboBox.clear()
                self.objective_comboBox.addItems(self._mmc.getStateLabels("Objective"))
                self.objective_comboBox.setCurrentText(
                    self._mmc.getStateLabel("Objective")
                )

    def _refresh_channel_list(self, channel_group: str = None):
        if channel_group is None:
            channel_group = self._get_channel_group()
        if channel_group:
            channel_list = list(self._mmc.getAvailableConfigs(channel_group))
            with blockSignals(self.snap_channel_comboBox):
                self.snap_channel_comboBox.clear()
                self.snap_channel_comboBox.addItems(channel_list)
                self.snap_channel_comboBox.setCurrentText(
                    self._mmc.getCurrentConfig("Channel")
                )

    def _refresh_positions(self):
        if self._mmc.getXYStageDevice():
            x, y = self._mmc.getXPosition(), self._mmc.getYPosition()
            self._on_xy_stage_position_changed(self._mmc.getXYStageDevice(), x, y)

    def _refresh_options(self):
        self._refresh_camera_options()
        self._refresh_objective_options()
        self._refresh_channel_list()
        self._refresh_positions()

    def bit_changed(self):
        if self.bit_comboBox.count() > 0:
            bits = self.bit_comboBox.currentText()
            self._mmc.setProperty(self._mmc.getCameraDevice(), "PixelType", bits)

    def bin_changed(self):
        if self.bin_comboBox.count() > 0:
            bins = self.bin_comboBox.currentText()
            cd = self._mmc.getCameraDevice()
            self._mmc.setProperty(cd, "Binning", bins)

    def _get_channel_group(self) -> str | None:
        """
        Get channelGroup falling back to Channel if not set, also
        check that this is an availableConfigGroup.
        """
        chan_group = self._mmc.getChannelGroup()
        if chan_group == "":
            # not set in core. Try "Channel" as a fallback
            chan_group = "Channel"
        if chan_group in self._mmc.getAvailableConfigGroups():
            return chan_group

    def _channel_changed(self, newChannel: str):
        self._mmc.setConfig(self._get_channel_group(), newChannel)

    def _on_xy_stage_position_changed(self, name, x, y):
        self.x_lineEdit.setText(f"{x:.1f}")
        self.y_lineEdit.setText(f"{y:.1f}")

    def _on_stage_position_changed(self, name, value):
        if "z" in name.lower():  # hack
            self.z_lineEdit.setText(f"{value:.1f}")

    def stage_x_left(self):
        self._mmc.setRelativeXYPosition(-float(self.xy_step_size_SpinBox.value()), 0.0)

    def stage_x_right(self):
        self._mmc.setRelativeXYPosition(float(self.xy_step_size_SpinBox.value()), 0.0)

    def stage_y_up(self):
        self._mmc.setRelativeXYPosition(
            0.0,
            float(self.xy_step_size_SpinBox.value()),
        )

    def stage_y_down(self):
        self._mmc.setRelativeXYPosition(
            0.0,
            -float(self.xy_step_size_SpinBox.value()),
        )

    def stage_z_up(self):
        self._mmc.setRelativeXYZPosition(
            0.0, 0.0, float(self.z_step_size_doubleSpinBox.value())
        )

    def stage_z_down(self):
        self._mmc.setRelativeXYZPosition(
            0.0, 0.0, -float(self.z_step_size_doubleSpinBox.value())
        )

    def change_objective(self):
        if self.objective_comboBox.count() <= 0:
            return

        zdev = self._mmc.getFocusDevice()

        currentZ = self._mmc.getZPosition()
        self._mmc.setPosition(zdev, 0)
        self._mmc.waitForDevice(zdev)
        self._mmc.setProperty(
            self.objective_dev_name, "Label", self.objective_comboBox.currentText()
        )
        self._mmc.waitForDevice(self.objective_dev_name)
        self._mmc.setPosition(zdev, currentZ)
        self._mmc.waitForDevice(zdev)

        # define and set pixel size Config
        self._mmc.deletePixelSizeConfig(self._mmc.getCurrentPixelSizeConfig())
        curr_obj_name = self._mmc.getProperty(self.objective_dev_name, "Label")
        self._mmc.definePixelSizeConfig(curr_obj_name)
        self._mmc.setPixelSizeConfig(curr_obj_name)

        # get magnification info from the objective name
        # and set image pixel sixe (x,y) for the current pixel size Config
        match = re.search(r"(\d{1,3})[xX]", curr_obj_name)
        if match:
            mag = int(match.groups()[0])
            self.image_pixel_size = self.px_size_doubleSpinBox.value() / mag
            self._mmc.setPixelSizeUm(
                self._mmc.getCurrentPixelSizeConfig(), self.image_pixel_size
            )

    def update_viewer(self, data=None):
        # TODO: - fix the fact that when you change the objective
        #         the image translation is wrong
        #       - are max and min_val_lineEdit updating in live mode?
        if data is None:
            try:
                data = self._mmc.getLastImage()
            except (RuntimeError, IndexError):
                # circular buffer empty
                return
        try:
            preview_layer = self.viewer.layers["preview"]
            preview_layer.data = data
        except KeyError:
            preview_layer = self.viewer.add_image(data, name="preview")

        self.max_val_lineEdit.setText(str(np.max(preview_layer.data)))
        self.min_val_lineEdit.setText(str(np.min(preview_layer.data)))

        if self.streaming_timer is None:
            self.viewer.reset_view()

    def snap(self):
        self.stop_live()

        self._mmc.setExposure(self.exp_spinBox.value())

        ch_group = self._mmc.getChannelGroup() or "Channel"
        self._mmc.setConfig(ch_group, self.snap_channel_comboBox.currentText())

        self._mmc.snapImage()
        self.update_viewer(self._mmc.getImage())

    def start_live(self):
        self._mmc.startContinuousSequenceAcquisition(self.exp_spinBox.value())
        self.streaming_timer = QTimer()
        self.streaming_timer.timeout.connect(self.update_viewer)
        self.streaming_timer.start(int(self.exp_spinBox.value()))
        self.live_Button.setText("Stop")

    def stop_live(self):
        self._mmc.stopSequenceAcquisition()
        if self.streaming_timer is not None:
            self.streaming_timer.stop()
            self.streaming_timer = None
        self.live_Button.setText("Live")
        self.live_Button.setIcon(CAM_ICON)

    def toggle_live(self, event=None):
        if self.streaming_timer is None:

            ch_group = self._mmc.getChannelGroup() or "Channel"
            self._mmc.setConfig(ch_group, self.snap_channel_comboBox.currentText())

            self.start_live()
            self.live_Button.setIcon(CAM_STOP_ICON)
        else:
            self.stop_live()
            self.live_Button.setIcon(CAM_ICON)<|MERGE_RESOLUTION|>--- conflicted
+++ resolved
@@ -144,11 +144,7 @@
         self.snap_Button.clicked.connect(self.snap)
         self.live_Button.clicked.connect(self.toggle_live)
 
-<<<<<<< HEAD
         self.props_Button.clicked.connect(self.properties)
-=======
-        self.illumination_Button.clicked.connect(self.illumination)
->>>>>>> 18664178
 
         # connect comboBox
         self.objective_comboBox.currentIndexChanged.connect(self.change_objective)
@@ -159,15 +155,9 @@
         # refresh options in case a config is already loaded by another remote
         self._refresh_options()
 
-<<<<<<< HEAD
     def properties(self):
         pb = PropBrowser(self._mmc)
         return pb.show(run=True)
-=======
-    def illumination(self):
-        ill = Illumination(self._mmc)
-        return ill.make_illumination_magicgui()
->>>>>>> 18664178
 
     def _on_config_set(self, groupName: str, configName: str):
         if groupName == self._get_channel_group():
