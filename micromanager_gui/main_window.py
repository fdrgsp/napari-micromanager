from __future__ import annotations

import re
from pathlib import Path
from typing import TYPE_CHECKING

import napari
import numpy as np
from pymmcore_plus import CMMCorePlus, RemoteMMCore
from qtpy import QtWidgets as QtW
from qtpy import uic
from qtpy.QtCore import QSize, QTimer
from qtpy.QtGui import QColor, QIcon

from ._camera_roi import CameraROI
from ._illumination import IlluminationDialog
from ._saving import save_sequence
from ._util import (
    SelectDeviceFromCombobox,
    blockSignals,
    event_indices,
    extend_array_for_index,
)
from .explore_sample import ExploreSample
from .multid_widget import MultiDWidget, SequenceMeta
from .prop_browser import PropBrowser

if TYPE_CHECKING:
    import napari.layers
    import napari.viewer
    import useq


ICONS = Path(__file__).parent / "icons"
CAM_ICON = QIcon(str(ICONS / "vcam.svg"))
CAM_STOP_ICON = QIcon(str(ICONS / "cam_stop.svg"))


class _MainUI:
    UI_FILE = str(Path(__file__).parent / "_ui" / "micromanager_gui.ui")

    # The UI_FILE above contains these objects:
    cfg_LineEdit: QtW.QLineEdit
    browse_cfg_Button: QtW.QPushButton
    load_cfg_Button: QtW.QPushButton
    objective_groupBox: QtW.QGroupBox
    objective_comboBox: QtW.QComboBox
    camera_groupBox: QtW.QGroupBox
    bin_comboBox: QtW.QComboBox
    bit_comboBox: QtW.QComboBox
    position_groupBox: QtW.QGroupBox
    x_lineEdit: QtW.QLineEdit
    y_lineEdit: QtW.QLineEdit
    z_lineEdit: QtW.QLineEdit
    stage_groupBox: QtW.QGroupBox
    XY_groupBox: QtW.QGroupBox
    Z_groupBox: QtW.QGroupBox
    left_Button: QtW.QPushButton
    right_Button: QtW.QPushButton
    y_up_Button: QtW.QPushButton
    y_down_Button: QtW.QPushButton
    up_Button: QtW.QPushButton
    down_Button: QtW.QPushButton
    xy_step_size_SpinBox: QtW.QSpinBox
    z_step_size_doubleSpinBox: QtW.QDoubleSpinBox
    tabWidget: QtW.QTabWidget
    snap_live_tab: QtW.QWidget
    multid_tab: QtW.QWidget
    snap_channel_groupBox: QtW.QGroupBox
    snap_channel_comboBox: QtW.QComboBox
    exp_spinBox: QtW.QDoubleSpinBox
    snap_Button: QtW.QPushButton
    live_Button: QtW.QPushButton
    max_min_val_label: QtW.QLabel
    px_size_doubleSpinBox: QtW.QDoubleSpinBox
    properties_Button: QtW.QPushButton
    cam_roi_comboBox: QtW.QComboBox
    crop_Button: QtW.QPushButton
    illumination_Button: QtW.QPushButton
    snap_on_click_xy_checkBox: QtW.QCheckBox
    snap_on_click_z_checkBox: QtW.QCheckBox

    def setup_ui(self):
        uic.loadUi(self.UI_FILE, self)  # load QtDesigner .ui file

        # button icons
        for attr, icon in [
            ("left_Button", "left_arrow_1_green.svg"),
            ("right_Button", "right_arrow_1_green.svg"),
            ("y_up_Button", "up_arrow_1_green.svg"),
            ("y_down_Button", "down_arrow_1_green.svg"),
            ("up_Button", "up_arrow_1_green.svg"),
            ("down_Button", "down_arrow_1_green.svg"),
            ("snap_Button", "cam.svg"),
            ("live_Button", "vcam.svg"),
        ]:
            btn = getattr(self, attr)
            btn.setIcon(QIcon(str(ICONS / icon)))
            btn.setIconSize(QSize(30, 30))


class MainWindow(QtW.QWidget, _MainUI):
    def __init__(self, viewer: napari.viewer.Viewer, remote=True):
        super().__init__()
        self.setup_ui()

        self.viewer = viewer
        self.streaming_timer = None

        self.objectives_device = None
        self.objectives_cfg = None

        # create connection to mmcore server or process-local variant
        self._mmc = RemoteMMCore() if remote else CMMCorePlus()

        # tab widgets
        self.mda = MultiDWidget(self._mmc)
        self.explorer = ExploreSample(self.viewer, self._mmc)
        self.tabWidget.addTab(self.mda, "Multi-D Acquisition")
        self.tabWidget.addTab(self.explorer, "Sample Explorer")

        # disable gui
        self._set_enabled(False)

        # connect mmcore signals
        sig = self._mmc.events

        # note: don't use lambdas with closures on `self`, since the connection
        # to core may outlive the lifetime of this particular widget.
        sig.sequenceStarted.connect(self._on_mda_started)
        sig.sequenceFinished.connect(self._on_mda_finished)
        sig.systemConfigurationLoaded.connect(self._refresh_options)
        sig.XYStagePositionChanged.connect(self._on_xy_stage_position_changed)
        sig.stagePositionChanged.connect(self._on_stage_position_changed)
        sig.exposureChanged.connect(self._on_exp_change)
        sig.frameReady.connect(self._on_mda_frame)

        # connect buttons
        self.load_cfg_Button.clicked.connect(self.load_cfg)
        self.browse_cfg_Button.clicked.connect(self.browse_cfg)
        self.left_Button.clicked.connect(self.stage_x_left)
        self.right_Button.clicked.connect(self.stage_x_right)
        self.y_up_Button.clicked.connect(self.stage_y_up)
        self.y_down_Button.clicked.connect(self.stage_y_down)
        self.up_Button.clicked.connect(self.stage_z_up)
        self.down_Button.clicked.connect(self.stage_z_down)

        self.snap_Button.clicked.connect(self.snap)
        self.live_Button.clicked.connect(self.toggle_live)

        self.illumination_Button.clicked.connect(self.illumination)
        self.properties_Button.clicked.connect(self._show_prop_browser)

        # connect comboBox
        self.objective_comboBox.currentIndexChanged.connect(self.change_objective)
        self.bit_comboBox.currentIndexChanged.connect(self.bit_changed)
        self.bin_comboBox.currentIndexChanged.connect(self.bin_changed)
        self.snap_channel_comboBox.currentTextChanged.connect(self._channel_changed)

        self.cam_roi = CameraROI(
            self.viewer, self._mmc, self.cam_roi_comboBox, self.crop_Button
        )

        # connect spinboxes
        self.exp_spinBox.valueChanged.connect(self._update_exp)
        self.exp_spinBox.setKeyboardTracking(False)

        # refresh options in case a config is already loaded by another remote
        self._refresh_options()

        self.viewer.layers.events.connect(self.update_max_min)
        self.viewer.layers.selection.events.active.connect(self.update_max_min)
        self.viewer.dims.events.current_step.connect(self.update_max_min)

    def illumination(self):
        if not hasattr(self, "_illumination"):
            self._illumination = IlluminationDialog(self._mmc, self)
        self._illumination.show()

    def _show_prop_browser(self):
        pb = PropBrowser(self._mmc, self)
        pb.exec()

    def _on_config_set(self, groupName: str, configName: str):
        if groupName == self._mmc.getOrGuessChannelGroup():
            with blockSignals(self.snap_channel_comboBox):
                self.snap_channel_comboBox.setCurrentText(configName)

    def _set_enabled(self, enabled):
        self.objective_groupBox.setEnabled(enabled)
        self.camera_groupBox.setEnabled(enabled)
        self.XY_groupBox.setEnabled(enabled)
        self.Z_groupBox.setEnabled(enabled)
        self.snap_live_tab.setEnabled(enabled)
        self.snap_live_tab.setEnabled(enabled)
        self.crop_Button.setEnabled(enabled)
        self.tabWidget.setEnabled(enabled)
        self.illumination_Button.setEnabled(enabled)
        self.properties_Button.setEnabled(enabled)

    def _update_exp(self, exposure: float):
        self._mmc.setExposure(exposure)
        if self.streaming_timer:
            self.streaming_timer.setInterval(int(exposure))
            self._mmc.stopSequenceAcquisition()
            self._mmc.startContinuousSequenceAcquisition(exposure)

    def _on_exp_change(self, camera: str, exposure: float):
        with blockSignals(self.exp_spinBox):
            self.exp_spinBox.setValue(exposure)
        if self.streaming_timer:
            self.streaming_timer.setInterval(int(exposure))

    def _on_mda_started(self, sequence: useq.MDASequence):
        """ "create temp folder and block gui when mda starts."""
        self._set_enabled(False)

    def _on_mda_frame(self, image: np.ndarray, event: useq.MDAEvent):
        meta = self.mda.SEQUENCE_META.get(event.sequence) or SequenceMeta()

        if meta.mode != "mda":
            return

        # pick layer name
        file_name = meta.file_name if meta.should_save else "Exp"
        channelstr = (
            f"[{event.channel.config}_idx{event.index['c']}]_"
            if meta.split_channels
            else ""
        )
        layer_name = f"{file_name}_{channelstr}{event.sequence.uid}"

        try:  # see if we already have a layer with this sequence
            layer = self.viewer.layers[layer_name]

            # get indices of new image
            im_idx = tuple(
                event.index[k]
                for k in event_indices(event)
                if not (meta.split_channels and k == "c")
            )

            # make sure array shape contains im_idx, or pad with zeros
            new_array = extend_array_for_index(layer.data, im_idx)
            # add the incoming index at the appropriate index
            new_array[im_idx] = image
            # set layer data
            layer.data = new_array
            for a, v in enumerate(im_idx):
                self.viewer.dims.set_point(a, v)

        except KeyError:  # add the new layer to the viewer
            seq = event.sequence
            _image = image[(np.newaxis,) * len(seq.shape)]
            layer = self.viewer.add_image(_image, name=layer_name, blending="additive")

            # dimensions labels
            labels = [i for i in seq.axis_order if i in event.index] + ["y", "x"]
            self.viewer.dims.axis_labels = labels

            # add metadata to layer
            layer.metadata["useq_sequence"] = seq
            layer.metadata["uid"] = seq.uid
            # storing event.index in addition to channel.config because it's
            # possible to have two of the same channel in one sequence.
            layer.metadata["ch_id"] = f'{event.channel.config}_idx{event.index["c"]}'

    def _on_mda_finished(self, sequence: useq.MDASequence):
        """Save layer and add increment to save name."""
        meta = self.mda.SEQUENCE_META.pop(sequence, SequenceMeta())
        save_sequence(sequence, self.viewer.layers, meta)
        # reactivate gui when mda finishes.
        self._set_enabled(True)

    def browse_cfg(self):
<<<<<<< HEAD
        (filename, _) = QtW.QFileDialog.getOpenFileName(self, "", "", "cfg(*.cfg)")
        if filename:
            self.cfg_LineEdit.setText(filename)
            self.max_min_val_label.setText("None")
            self.load_cfg_Button.setEnabled(True)
=======

        current_cgf = self.cfg_LineEdit.text()

        file_dir = QtW.QFileDialog.getOpenFileName(self, "", "", "cfg(*.cfg)")
        self.cfg_LineEdit.setText(str(file_dir[0]))
        self.max_min_val_label.setText("None")
        self.load_cfg_Button.setEnabled(True)

        if not self.cfg_LineEdit.text():
            self.cfg_LineEdit.setText(current_cgf)
            self.load_cfg_Button.setEnabled(False)
>>>>>>> 15be103c

    def load_cfg(self):

        # clear spinbox/combobox without accidently setting properties
        boxes = [
            self.objective_comboBox,
            self.bin_comboBox,
            self.bit_comboBox,
            self.snap_channel_comboBox,
        ]
        with blockSignals(boxes):
            for box in boxes:
                box.clear()

        self.objectives_device = None
        self.objectives_cfg = None

        self._mmc.unloadAllDevices()  # unload all devicies
        # disable gui
        self._set_enabled(False)
        self.load_cfg_Button.setEnabled(False)
        cfg = self.cfg_LineEdit.text()
        if cfg == "":
            cfg = "MMConfig_demo.cfg"
            self.cfg_LineEdit.setText(cfg)
        self._mmc.loadSystemConfiguration(cfg)
<<<<<<< HEAD
        # enable gui
=======
>>>>>>> 15be103c
        self._set_enabled(True)

    def _refresh_camera_options(self):
        cam_device = self._mmc.getCameraDevice()
        if not cam_device:
            return
        cam_props = self._mmc.getDevicePropertyNames(cam_device)
        if "Binning" in cam_props:
            bin_opts = self._mmc.getAllowedPropertyValues(cam_device, "Binning")
            with blockSignals(self.bin_comboBox):
                self.bin_comboBox.clear()
                self.bin_comboBox.addItems(bin_opts)
                self.bin_comboBox.setCurrentText(
                    self._mmc.getProperty(cam_device, "Binning")
                )

        if "PixelType" in cam_props:
            px_t = self._mmc.getAllowedPropertyValues(cam_device, "PixelType")
            with blockSignals(self.bit_comboBox):
                self.bit_comboBox.clear()
                self.bit_comboBox.addItems(px_t)
                self.bit_comboBox.setCurrentText(
                    self._mmc.getProperty(cam_device, "PixelType")
                )

    def _refresh_objective_options(self):

        obj_dev_list = self._mmc.guessObjectiveDevices()
        # e.g. ['TiNosePiece']

        if not obj_dev_list:
            return

        if len(obj_dev_list) == 1:
            self._set_objectives(obj_dev_list[0])
        else:
            # if obj_dev_list has more than 1 possible objective device,
            # you can select the correct one through a combobox
            obj = SelectDeviceFromCombobox(
                obj_dev_list,
                "Select Objective Device:",
                self,
            )
            obj.val_changed.connect(self._set_objectives)
            obj.show()

    def _set_objectives(self, obj_device: str):

        obj_dev, obj_cfg, presets = self._get_objective_device(obj_device)

        if obj_dev and obj_cfg and presets:
            current_obj = self._mmc.getCurrentConfig(obj_cfg)
        else:
            current_obj = self._mmc.getState(obj_dev)
            presets = self._mmc.getStateLabels(obj_dev)
        self._add_objective_to_gui(current_obj, presets)

    def _get_objective_device(self, obj_device: str):
        # check if there is a configuration group for the objectives
        for cfg_groups in self._mmc.getAvailableConfigGroups():
            # e.g. ('Camera', 'Channel', 'Objectives')

            presets = self._mmc.getAvailableConfigs(cfg_groups)

            if not presets:
                continue

            cfg_data = self._mmc.getConfigData(
                cfg_groups, presets[0]
            )  # first group option e.g. TINosePiece: State=1

            device = cfg_data.getSetting(0).getDeviceLabel()
            # e.g. TINosePiece

            if device == obj_device:
                self.objectives_device = device
                self.objectives_cfg = cfg_groups
                return self.objectives_device, self.objectives_cfg, presets

        self.objectives_device = obj_device
        return self.objectives_device, None, None

    def _add_objective_to_gui(self, current_obj, presets):
        with blockSignals(self.objective_comboBox):
            self.objective_comboBox.clear()
            self.objective_comboBox.addItems(presets)
            if isinstance(current_obj, int):
                self.objective_comboBox.setCurrentIndex(current_obj)
            else:
                self.objective_comboBox.setCurrentText(current_obj)
            self._update_pixel_size()
            return

    def _update_pixel_size(self):
        # if pixel size is already set -> return
        if bool(self._mmc.getCurrentPixelSizeConfig()):
            return
        # if not, create and store a new pixel size config for the current objective.
        curr_obj = self._mmc.getProperty(self.objectives_device, "Label")
        # get magnification info from the current objective label
        match = re.search(r"(\d{1,3})[xX]", curr_obj)
        if match:
            mag = int(match.groups()[0])
            image_pixel_size = self.px_size_doubleSpinBox.value() / mag
            px_cgf_name = f"px_size_{curr_obj}"
            # set image pixel sixe (x,y) for the newly created pixel size config
            self._mmc.definePixelSizeConfig(
                px_cgf_name, self.objectives_device, "Label", curr_obj
            )
            self._mmc.setPixelSizeUm(px_cgf_name, image_pixel_size)
            self._mmc.setPixelSizeConfig(px_cgf_name)
        # if it does't match, px size is set to 0.0

    def _refresh_channel_list(self):
        guessed_channel_list = self._mmc.getOrGuessChannelGroup()

        if not guessed_channel_list:
            return

        if len(guessed_channel_list) == 1:
            self._set_channel_group(guessed_channel_list[0])
        else:
            # if guessed_channel_list has more than 1 possible channel group,
            # you can select the correct one through a combobox
            ch = SelectDeviceFromCombobox(
                guessed_channel_list,
                "Select Channel Group:",
                self,
            )
            ch.val_changed.connect(self._set_channel_group)
            ch.show()

    def _set_channel_group(self, guessed_channel: str):
        channel_group = guessed_channel
        self._mmc.setChannelGroup(channel_group)
        channel_list = self._mmc.getAvailableConfigs(channel_group)
        with blockSignals(self.snap_channel_comboBox):
            self.snap_channel_comboBox.clear()
            self.snap_channel_comboBox.addItems(channel_list)
            self.snap_channel_comboBox.setCurrentText(
                self._mmc.getCurrentConfig(channel_group)
            )

    def _refresh_positions(self):
        if self._mmc.getXYStageDevice():
            x, y = self._mmc.getXPosition(), self._mmc.getYPosition()
            self._on_xy_stage_position_changed(self._mmc.getXYStageDevice(), x, y)
            self.XY_groupBox.setEnabled(True)
        else:
            self.XY_groupBox.setEnabled(False)
        if self._mmc.getFocusDevice():
            self.z_lineEdit.setText(f"{self._mmc.getZPosition():.1f}")
            self.Z_groupBox.setEnabled(True)
        else:
            self.Z_groupBox.setEnabled(False)

    def _refresh_options(self):
        self._refresh_camera_options()
        self._refresh_objective_options()
        self._refresh_channel_list()
        self._refresh_positions()

    def bit_changed(self):
        if self.bit_comboBox.count() > 0:
            bits = self.bit_comboBox.currentText()
            self._mmc.setProperty(self._mmc.getCameraDevice(), "PixelType", bits)

    def bin_changed(self):
        if self.bin_comboBox.count() > 0:
            bins = self.bin_comboBox.currentText()
            cd = self._mmc.getCameraDevice()
            self._mmc.setProperty(cd, "Binning", bins)

    def _channel_changed(self, newChannel: str):
        self._mmc.setConfig(self._mmc.getChannelGroup(), newChannel)

    def _on_xy_stage_position_changed(self, name, x, y):
        self.x_lineEdit.setText(f"{x:.1f}")
        self.y_lineEdit.setText(f"{y:.1f}")

    def _on_stage_position_changed(self, name, value):
        if "z" in name.lower():  # hack
            self.z_lineEdit.setText(f"{value:.1f}")

    def stage_x_left(self):
        self._mmc.setRelativeXYPosition(-float(self.xy_step_size_SpinBox.value()), 0.0)
        if self.snap_on_click_xy_checkBox.isChecked():
            self.snap()

    def stage_x_right(self):
        self._mmc.setRelativeXYPosition(float(self.xy_step_size_SpinBox.value()), 0.0)
        if self.snap_on_click_xy_checkBox.isChecked():
            self.snap()

    def stage_y_up(self):
        self._mmc.setRelativeXYPosition(
            0.0,
            float(self.xy_step_size_SpinBox.value()),
        )
        if self.snap_on_click_xy_checkBox.isChecked():
            self.snap()

    def stage_y_down(self):
        self._mmc.setRelativeXYPosition(
            0.0,
            -float(self.xy_step_size_SpinBox.value()),
        )
        if self.snap_on_click_xy_checkBox.isChecked():
            self.snap()

    def stage_z_up(self):
        self._mmc.setRelativeXYZPosition(
            0.0, 0.0, float(self.z_step_size_doubleSpinBox.value())
        )
        if self.snap_on_click_z_checkBox.isChecked():
            self.snap()

    def stage_z_down(self):
        self._mmc.setRelativeXYZPosition(
            0.0, 0.0, -float(self.z_step_size_doubleSpinBox.value())
        )
        if self.snap_on_click_z_checkBox.isChecked():
            self.snap()

    def change_objective(self):
        if self.objective_comboBox.count() <= 0:
            return

        if self.objectives_device == "":
            return

        zdev = self._mmc.getFocusDevice()

        currentZ = self._mmc.getZPosition()
        self._mmc.setPosition(zdev, 0)
        self._mmc.waitForDevice(zdev)

        try:
            self._mmc.setConfig(
                self.objectives_cfg, self.objective_comboBox.currentText()
            )
        except ValueError:
            self._mmc.setProperty(
                self.objectives_device, "Label", self.objective_comboBox.currentText()
            )

        self._mmc.waitForDevice(self.objectives_device)
        self._mmc.setPosition(zdev, currentZ)
        self._mmc.waitForDevice(zdev)

        self._update_pixel_size()

    def update_viewer(self, data=None):
        # TODO: - fix the fact that when you change the objective
        #         the image translation is wrong
        #       - are max and min_val_lineEdit updating in live mode?
        if data is None:
            try:
                data = self._mmc.getLastImage()
            except (RuntimeError, IndexError):
                # circular buffer empty
                return
        try:
            preview_layer = self.viewer.layers["preview"]
            preview_layer.data = data
        except KeyError:
            preview_layer = self.viewer.add_image(data, name="preview")

        self.update_max_min()

        if self.streaming_timer is None:
            self.viewer.reset_view()

    def update_max_min(self, event=None):

        if self.tabWidget.currentIndex() != 0:
            return

        min_max_txt = ""

        for layer in self.viewer.layers.selection:

            if isinstance(layer, napari.layers.Image) and layer.visible:

                col = layer.colormap.name

                if col not in QColor.colorNames():
                    col = "gray"

                # min and max of current slice
                min_max_show = tuple(layer._calc_data_range(mode="slice"))
                min_max_txt += f'<font color="{col}">{min_max_show}</font>'

        self.max_min_val_label.setText(min_max_txt)

    def snap(self):
        self.stop_live()
        self._mmc.snapImage()
        self.update_viewer(self._mmc.getImage())

    def start_live(self):
        self._mmc.startContinuousSequenceAcquisition(self.exp_spinBox.value())
        self.streaming_timer = QTimer()
        self.streaming_timer.timeout.connect(self.update_viewer)
        self.streaming_timer.start(int(self.exp_spinBox.value()))
        self.live_Button.setText("Stop")

    def stop_live(self):
        self._mmc.stopSequenceAcquisition()
        if self.streaming_timer is not None:
            self.streaming_timer.stop()
            self.streaming_timer = None
        self.live_Button.setText("Live")
        self.live_Button.setIcon(CAM_ICON)

    def toggle_live(self, event=None):
        if self.streaming_timer is None:

            ch_group = self._mmc.getChannelGroup()
            if ch_group:
                self._mmc.setConfig(ch_group, self.snap_channel_comboBox.currentText())
            else:
                return

            self.start_live()
            self.live_Button.setIcon(CAM_STOP_ICON)
        else:
            self.stop_live()
            self.live_Button.setIcon(CAM_ICON)<|MERGE_RESOLUTION|>--- conflicted
+++ resolved
@@ -273,25 +273,11 @@
         self._set_enabled(True)
 
     def browse_cfg(self):
-<<<<<<< HEAD
         (filename, _) = QtW.QFileDialog.getOpenFileName(self, "", "", "cfg(*.cfg)")
         if filename:
             self.cfg_LineEdit.setText(filename)
             self.max_min_val_label.setText("None")
             self.load_cfg_Button.setEnabled(True)
-=======
-
-        current_cgf = self.cfg_LineEdit.text()
-
-        file_dir = QtW.QFileDialog.getOpenFileName(self, "", "", "cfg(*.cfg)")
-        self.cfg_LineEdit.setText(str(file_dir[0]))
-        self.max_min_val_label.setText("None")
-        self.load_cfg_Button.setEnabled(True)
-
-        if not self.cfg_LineEdit.text():
-            self.cfg_LineEdit.setText(current_cgf)
-            self.load_cfg_Button.setEnabled(False)
->>>>>>> 15be103c
 
     def load_cfg(self):
 
@@ -318,10 +304,6 @@
             cfg = "MMConfig_demo.cfg"
             self.cfg_LineEdit.setText(cfg)
         self._mmc.loadSystemConfiguration(cfg)
-<<<<<<< HEAD
-        # enable gui
-=======
->>>>>>> 15be103c
         self._set_enabled(True)
 
     def _refresh_camera_options(self):
