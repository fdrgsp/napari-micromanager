from __future__ import annotations

import re
from pathlib import Path
from typing import TYPE_CHECKING

import numpy as np
from pymmcore_plus import CMMCorePlus, RemoteMMCore
from qtpy import QtWidgets as QtW
from qtpy import uic
from qtpy.QtCore import QSize, QTimer
from qtpy.QtGui import QIcon

from ._saving import save_sequence
from ._util import blockSignals, event_indices, extend_array_for_index
from .explore_sample import ExploreSample
from .multid_widget import MultiDWidget, SequenceMeta

if TYPE_CHECKING:
    import napari.layers
    import napari.viewer
    import useq


ICONS = Path(__file__).parent / "icons"
CAM_ICON = QIcon(str(ICONS / "vcam.svg"))
CAM_STOP_ICON = QIcon(str(ICONS / "cam_stop.svg"))


class _MainUI:
    UI_FILE = str(Path(__file__).parent / "_ui" / "micromanager_gui.ui")

    # The UI_FILE above contains these objects:
    cfg_LineEdit: QtW.QLineEdit
    browse_cfg_Button: QtW.QPushButton
    load_cfg_Button: QtW.QPushButton
    objective_groupBox: QtW.QGroupBox
    objective_comboBox: QtW.QComboBox
    camera_groupBox: QtW.QGroupBox
    bin_comboBox: QtW.QComboBox
    bit_comboBox: QtW.QComboBox
    position_groupBox: QtW.QGroupBox
    x_lineEdit: QtW.QLineEdit
    y_lineEdit: QtW.QLineEdit
    z_lineEdit: QtW.QLineEdit
    stage_groupBox: QtW.QGroupBox
    XY_groupBox: QtW.QGroupBox
    Z_groupBox: QtW.QGroupBox
    left_Button: QtW.QPushButton
    right_Button: QtW.QPushButton
    y_up_Button: QtW.QPushButton
    y_down_Button: QtW.QPushButton
    up_Button: QtW.QPushButton
    down_Button: QtW.QPushButton
    xy_step_size_SpinBox: QtW.QSpinBox
    z_step_size_doubleSpinBox: QtW.QDoubleSpinBox
    tabWidget: QtW.QTabWidget
    snap_live_tab: QtW.QWidget
    multid_tab: QtW.QWidget
    snap_channel_groupBox: QtW.QGroupBox
    snap_channel_comboBox: QtW.QComboBox
    exp_spinBox: QtW.QDoubleSpinBox
    snap_Button: QtW.QPushButton
    live_Button: QtW.QPushButton
    max_val_lineEdit: QtW.QLineEdit
    min_val_lineEdit: QtW.QLineEdit
    px_size_doubleSpinBox: QtW.QDoubleSpinBox

    def setup_ui(self):
        uic.loadUi(self.UI_FILE, self)  # load QtDesigner .ui file

        # set some defaults
        self.cfg_LineEdit.setText("demo")

        # button icons
        for attr, icon in [
            ("left_Button", "left_arrow_1_green.svg"),
            ("right_Button", "right_arrow_1_green.svg"),
            ("y_up_Button", "up_arrow_1_green.svg"),
            ("y_down_Button", "down_arrow_1_green.svg"),
            ("up_Button", "up_arrow_1_green.svg"),
            ("down_Button", "down_arrow_1_green.svg"),
            ("snap_Button", "cam.svg"),
            ("live_Button", "vcam.svg"),
        ]:
            btn = getattr(self, attr)
            btn.setIcon(QIcon(str(ICONS / icon)))
            btn.setIconSize(QSize(30, 30))


class MainWindow(QtW.QWidget, _MainUI):
    def __init__(self, viewer: napari.viewer.Viewer, remote=True):
        super().__init__()
        self.setup_ui()

        self.viewer = viewer
        self.streaming_timer = None

        # create connection to mmcore server or process-local variant
        self._mmc = RemoteMMCore() if remote else CMMCorePlus()

        # tab widgets
        self.mda = MultiDWidget(self._mmc)
        self.explorer = ExploreSample(self.viewer, self._mmc)
        self.tabWidget.addTab(self.mda, "Multi-D Acquisition")
        self.tabWidget.addTab(self.explorer, "Sample Explorer")

        # connect mmcore signals
        sig = self._mmc.events

        # note: don't use lambdas with closures on `self`, since the connection
        # to core may outlive the lifetime of this particular widget.
        sig.sequenceStarted.connect(self._on_mda_started)
        sig.sequenceFinished.connect(self._on_mda_finished)
<<<<<<< HEAD
        sig.systemConfigurationLoaded.connect(self._on_system_configuration_loaded)
=======
        sig.sequenceFinished.connect(self._refresh_options)  # why when acq is finished?
        sig.systemConfigurationLoaded.connect(self._refresh_options)
>>>>>>> a19779ca
        sig.XYStagePositionChanged.connect(self._on_xy_stage_position_changed)
        sig.stagePositionChanged.connect(self._on_stage_position_changed)
        sig.exposureChanged.connect(self._on_exp_change)
        sig.frameReady.connect(self._on_mda_frame)
        sig.channelGroupChanged.connect(self._refresh_channel_list)
        sig.configSet.connect(self._on_config_set)

        # connect buttons
        self.load_cfg_Button.clicked.connect(self.load_cfg)
        self.browse_cfg_Button.clicked.connect(self.browse_cfg)
        self.left_Button.clicked.connect(self.stage_x_left)
        self.right_Button.clicked.connect(self.stage_x_right)
        self.y_up_Button.clicked.connect(self.stage_y_up)
        self.y_down_Button.clicked.connect(self.stage_y_down)
        self.up_Button.clicked.connect(self.stage_z_up)
        self.down_Button.clicked.connect(self.stage_z_down)
        self.up_Button.clicked.connect(self.snap)
        self.down_Button.clicked.connect(self.snap)

        self.snap_Button.clicked.connect(self.snap)
        self.live_Button.clicked.connect(self.toggle_live)

        # connect comboBox
        self.objective_comboBox.currentIndexChanged.connect(self.change_objective)
        self.bit_comboBox.currentIndexChanged.connect(self.bit_changed)
        self.bin_comboBox.currentIndexChanged.connect(self.bin_changed)
        self.snap_channel_comboBox.currentTextChanged.connect(self._channel_changed)

        # refresh options in case a config is already loaded by another remote
        self._refresh_options()

    def _on_config_set(self, groupName: str, configName: str):
        if groupName == self._get_channel_group():
            with blockSignals(self.snap_channel_comboBox):
                self.snap_channel_comboBox.setCurrentText(configName)

    def _set_enabled(self, enabled):
        self.objective_groupBox.setEnabled(enabled)
        self.camera_groupBox.setEnabled(enabled)
        self.XY_groupBox.setEnabled(enabled)
        self.Z_groupBox.setEnabled(enabled)
        self.snap_live_tab.setEnabled(enabled)
        self.snap_live_tab.setEnabled(enabled)

    def _on_exp_change(self, camera: str, exposure: float):
        self.exp_spinBox.setValue(exposure)

    def _on_mda_started(self, sequence: useq.MDASequence):
        """ "create temp folder and block gui when mda starts."""
        self._set_enabled(False)

    def _on_mda_frame(self, image: np.ndarray, event: useq.MDAEvent):
        meta = self.mda.SEQUENCE_META.get(event.sequence) or SequenceMeta()

        if meta.mode != "mda":
            return

        # pick layer name
        file_name = meta.file_name if meta.should_save else "Exp"
        channelstr = (
            f"[{event.channel.config}_idx{event.index['c']}]_"
            if meta.split_channels
            else ""
        )
        layer_name = f"{file_name}_{channelstr}{event.sequence.uid}"

        try:  # see if we already have a layer with this sequence
            layer = self.viewer.layers[layer_name]

            # get indices of new image
            im_idx = tuple(
                event.index[k]
                for k in event_indices(event)
                if not (meta.split_channels and k == "c")
            )

            # make sure array shape contains im_idx, or pad with zeros
            new_array = extend_array_for_index(layer.data, im_idx)
            # add the incoming index at the appropriate index
            new_array[im_idx] = image
            # set layer data
            layer.data = new_array
            for a, v in enumerate(im_idx):
                self.viewer.dims.set_point(a, v)

        except KeyError:  # add the new layer to the viewer
            seq = event.sequence
            _image = image[(np.newaxis,) * len(seq.shape)]
            layer = self.viewer.add_image(_image, name=layer_name, blending="additive")

            # dimensions labels
            labels = [i for i in seq.axis_order if i in event.index] + ["y", "x"]
            self.viewer.dims.axis_labels = labels

            # add metadata to layer
            layer.metadata["useq_sequence"] = seq
            layer.metadata["uid"] = seq.uid
            # storing event.index in addition to channel.config because it's
            # possible to have two of the same channel in one sequence.
            layer.metadata["ch_id"] = f'{event.channel.config}_idx{event.index["c"]}'

    def _on_mda_finished(self, sequence: useq.MDASequence):
        """Save layer and add increment to save name."""
        meta = self.mda.SEQUENCE_META.pop(sequence, SequenceMeta())
        save_sequence(sequence, self.viewer.layers, meta)
        # reactivate gui when mda finishes.
        self._set_enabled(True)

    def browse_cfg(self):
        self._mmc.unloadAllDevices()  # unload all devicies
        print(f"Loaded Devices: {self._mmc.getLoadedDevices()}")

        # clear spinbox/combobox
        self.objective_comboBox.clear()
        self.bin_comboBox.clear()
        self.bit_comboBox.clear()
        self.snap_channel_comboBox.clear()

        file_dir = QtW.QFileDialog.getOpenFileName(self, "", "⁩", "cfg(*.cfg)")
        self.cfg_LineEdit.setText(str(file_dir[0]))
        self.max_val_lineEdit.setText("None")
        self.min_val_lineEdit.setText("None")
        self.load_cfg_Button.setEnabled(True)

    def load_cfg(self):
        self.load_cfg_Button.setEnabled(False)
        print("loading", self.cfg_LineEdit.text())
        self._mmc.loadSystemConfiguration(self.cfg_LineEdit.text())

    def _refresh_camera_options(self):
        cam_device = self._mmc.getCameraDevice()
        if not cam_device:
            return
        cam_props = self._mmc.getDevicePropertyNames(cam_device)
        if "Binning" in cam_props:
            bin_opts = self._mmc.getAllowedPropertyValues(cam_device, "Binning")
            with blockSignals(self.bin_comboBox):
                self.bin_comboBox.clear()
                self.bin_comboBox.addItems(bin_opts)
                self.bin_comboBox.setCurrentText(
                    self._mmc.getProperty(cam_device, "Binning")
                )

        if "PixelType" in cam_props:
            px_t = self._mmc.getAllowedPropertyValues(cam_device, "PixelType")
            with blockSignals(self.bit_comboBox):
                self.bit_comboBox.clear()
                self.bit_comboBox.addItems(px_t)
                self.bit_comboBox.setCurrentText(
                    self._mmc.getProperty(cam_device, "PixelType")
                )

    def _refresh_objective_options(self):
        if "Objective" in self._mmc.getLoadedDevices():
            with blockSignals(self.objective_comboBox):
                self.objective_comboBox.clear()
                self.objective_comboBox.addItems(self._mmc.getStateLabels("Objective"))
                self.objective_comboBox.setCurrentText(
                    self._mmc.getStateLabel("Objective")
                )

    def _refresh_channel_list(self, channel_group: str = None):
        if channel_group is None:
            channel_group = self._get_channel_group()
        if channel_group:
            channel_list = list(self._mmc.getAvailableConfigs(channel_group))
            with blockSignals(self.snap_channel_comboBox):
                self.snap_channel_comboBox.clear()
                self.snap_channel_comboBox.addItems(channel_list)
                self.snap_channel_comboBox.setCurrentText(
                    self._mmc.getCurrentConfig("Channel")
                )

    def _refresh_positions(self):
        if self._mmc.getXYStageDevice():
            x, y = self._mmc.getXPosition(), self._mmc.getYPosition()
            self._on_xy_stage_position_changed(self._mmc.getXYStageDevice(), x, y)

    def _refresh_options(self):
        self._refresh_camera_options()
        self._refresh_objective_options()
        self._refresh_channel_list()
        self._refresh_positions()

    def bit_changed(self):
        if self.bit_comboBox.count() > 0:
            bits = self.bit_comboBox.currentText()
            self._mmc.setProperty(self._mmc.getCameraDevice(), "PixelType", bits)

    def bin_changed(self):
        if self.bin_comboBox.count() > 0:
            bins = self.bin_comboBox.currentText()
            cd = self._mmc.getCameraDevice()
            self._mmc.setProperty(cd, "Binning", bins)

    def _get_channel_group(self) -> str | None:
        """
        Get channelGroup falling back to Channel if not set, also
        check that this is an availableConfigGroup.
        """
        chan_group = self._mmc.getChannelGroup()
        if chan_group == "":
            # not set in core. Try "Channel" as a fallback
            chan_group = "Channel"
        if chan_group in self._mmc.getAvailableConfigGroups():
            return chan_group

    def _channel_changed(self, newChannel: str):
        self._mmc.setConfig(self._get_channel_group(), newChannel)

    def _on_xy_stage_position_changed(self, name, x, y):
        self.x_lineEdit.setText(f"{x:.1f}")
        self.y_lineEdit.setText(f"{y:.1f}")

    def _on_stage_position_changed(self, name, value):
        if "z" in name.lower():  # hack
            self.z_lineEdit.setText(f"{value:.1f}")

    def stage_x_left(self):
        self._mmc.setRelativeXYPosition(-float(self.xy_step_size_SpinBox.value()), 0.0)

    def stage_x_right(self):
        self._mmc.setRelativeXYPosition(float(self.xy_step_size_SpinBox.value()), 0.0)

    def stage_y_up(self):
        self._mmc.setRelativeXYPosition(
            0.0,
            float(self.xy_step_size_SpinBox.value()),
        )

    def stage_y_down(self):
        self._mmc.setRelativeXYPosition(
            0.0,
            -float(self.xy_step_size_SpinBox.value()),
        )

    def stage_z_up(self):
        self._mmc.setRelativeXYZPosition(
            0.0, 0.0, float(self.z_step_size_doubleSpinBox.value())
        )

    def stage_z_down(self):
        self._mmc.setRelativeXYZPosition(
            0.0, 0.0, -float(self.z_step_size_doubleSpinBox.value())
        )

    def change_objective(self):
        if self.objective_comboBox.count() <= 0:
            return

        zdev = self._mmc.getFocusDevice()

        currentZ = self._mmc.getZPosition()
        self._mmc.setPosition(zdev, 0)
        self._mmc.waitForDevice(zdev)
        self._mmc.setProperty(
            "Objective", "Label", self.objective_comboBox.currentText()
        )
        self._mmc.waitForDevice("Objective")
        self._mmc.setPosition(zdev, currentZ)
        self._mmc.waitForDevice(zdev)

        # define and set pixel size Config
        self._mmc.deletePixelSizeConfig(self._mmc.getCurrentPixelSizeConfig())
        curr_obj_name = self._mmc.getProperty("Objective", "Label")
        self._mmc.definePixelSizeConfig(curr_obj_name)
        self._mmc.setPixelSizeConfig(curr_obj_name)

        # get magnification info from the objective name
        # and set image pixel sixe (x,y) for the current pixel size Config
        match = re.search(r"(\d{1,3})[xX]", curr_obj_name)
        if match:
            mag = int(match.groups()[0])
            self.image_pixel_size = self.px_size_doubleSpinBox.value() / mag
            self._mmc.setPixelSizeUm(
                self._mmc.getCurrentPixelSizeConfig(), self.image_pixel_size
            )

    def update_viewer(self, data=None):
        # TODO: - fix the fact that when you change the objective
        #         the image translation is wrong
        #       - are max and min_val_lineEdit updating in live mode?
        if data is None:
            try:
                data = self._mmc.getLastImage()
            except (RuntimeError, IndexError):
                # circular buffer empty
                return
        try:
            preview_layer = self.viewer.layers["preview"]
            preview_layer.data = data
        except KeyError:
            preview_layer = self.viewer.add_image(data, name="preview")

        self.max_val_lineEdit.setText(str(np.max(preview_layer.data)))
        self.min_val_lineEdit.setText(str(np.min(preview_layer.data)))

        if self.streaming_timer is None:
            self.viewer.reset_view()

    def snap(self):
        self.stop_live()

        self._mmc.setExposure(self.exp_spinBox.value())

        ch_group = self._mmc.getChannelGroup() or "Channel"
        self._mmc.setConfig(ch_group, self.snap_channel_comboBox.currentText())

        self._mmc.snapImage()
        self.update_viewer(self._mmc.getImage())

    def start_live(self):
        self._mmc.startContinuousSequenceAcquisition(self.exp_spinBox.value())
        self.streaming_timer = QTimer()
        self.streaming_timer.timeout.connect(self.update_viewer)
        self.streaming_timer.start(int(self.exp_spinBox.value()))
        self.live_Button.setText("Stop")

    def stop_live(self):
        self._mmc.stopSequenceAcquisition()
        if self.streaming_timer is not None:
            self.streaming_timer.stop()
            self.streaming_timer = None
        self.live_Button.setText("Live")
        self.live_Button.setIcon(CAM_ICON)

    def toggle_live(self, event=None):
        if self.streaming_timer is None:

            ch_group = self._mmc.getChannelGroup() or "Channel"
            self._mmc.setConfig(ch_group, self.snap_channel_comboBox.currentText())

            self.start_live()
            self.live_Button.setIcon(CAM_STOP_ICON)
        else:
            self.stop_live()
            self.live_Button.setIcon(CAM_ICON)<|MERGE_RESOLUTION|>--- conflicted
+++ resolved
@@ -112,12 +112,8 @@
         # to core may outlive the lifetime of this particular widget.
         sig.sequenceStarted.connect(self._on_mda_started)
         sig.sequenceFinished.connect(self._on_mda_finished)
-<<<<<<< HEAD
-        sig.systemConfigurationLoaded.connect(self._on_system_configuration_loaded)
-=======
         sig.sequenceFinished.connect(self._refresh_options)  # why when acq is finished?
         sig.systemConfigurationLoaded.connect(self._refresh_options)
->>>>>>> a19779ca
         sig.XYStagePositionChanged.connect(self._on_xy_stage_position_changed)
         sig.stagePositionChanged.connect(self._on_stage_position_changed)
         sig.exposureChanged.connect(self._on_exp_change)
