from __future__ import annotations

import re
from pathlib import Path
from typing import TYPE_CHECKING

import napari
import numpy as np
from pymmcore_plus import CMMCorePlus, RemoteMMCore
from qtpy import QtWidgets as QtW
from qtpy import uic
from qtpy.QtCore import QSize, QTimer
from qtpy.QtGui import QColor, QIcon

from ._saving import save_sequence
from ._util import blockSignals, event_indices, extend_array_for_index
from .explore_sample import ExploreSample
from .multid_widget import MultiDWidget, SequenceMeta
from .prop_browser import PropBrowser

if TYPE_CHECKING:
    import napari.layers
    import napari.viewer
    import useq


ICONS = Path(__file__).parent / "icons"
CAM_ICON = QIcon(str(ICONS / "vcam.svg"))
CAM_STOP_ICON = QIcon(str(ICONS / "cam_stop.svg"))


class _MainUI:
    UI_FILE = str(Path(__file__).parent / "_ui" / "micromanager_gui.ui")

    # The UI_FILE above contains these objects:
    cfg_LineEdit: QtW.QLineEdit
    browse_cfg_Button: QtW.QPushButton
    load_cfg_Button: QtW.QPushButton
    objective_groupBox: QtW.QGroupBox
    objective_comboBox: QtW.QComboBox
    camera_groupBox: QtW.QGroupBox
    bin_comboBox: QtW.QComboBox
    bit_comboBox: QtW.QComboBox
    position_groupBox: QtW.QGroupBox
    x_lineEdit: QtW.QLineEdit
    y_lineEdit: QtW.QLineEdit
    z_lineEdit: QtW.QLineEdit
    stage_groupBox: QtW.QGroupBox
    XY_groupBox: QtW.QGroupBox
    Z_groupBox: QtW.QGroupBox
    left_Button: QtW.QPushButton
    right_Button: QtW.QPushButton
    y_up_Button: QtW.QPushButton
    y_down_Button: QtW.QPushButton
    up_Button: QtW.QPushButton
    down_Button: QtW.QPushButton
    xy_step_size_SpinBox: QtW.QSpinBox
    z_step_size_doubleSpinBox: QtW.QDoubleSpinBox
    tabWidget: QtW.QTabWidget
    snap_live_tab: QtW.QWidget
    multid_tab: QtW.QWidget
    snap_channel_groupBox: QtW.QGroupBox
    snap_channel_comboBox: QtW.QComboBox
    exp_spinBox: QtW.QDoubleSpinBox
    snap_Button: QtW.QPushButton
    live_Button: QtW.QPushButton
    max_min_val_label: QtW.QLabel
    px_size_doubleSpinBox: QtW.QDoubleSpinBox
    properties_Button: QtW.QPushButton

    snap_on_click_xy_checkBox: QtW.QCheckBox
    snap_on_click_z_checkBox: QtW.QCheckBox

    def setup_ui(self):
        uic.loadUi(self.UI_FILE, self)  # load QtDesigner .ui file

        # set some defaults
        self.cfg_LineEdit.setText("demo")

        # button icons
        for attr, icon in [
            ("left_Button", "left_arrow_1_green.svg"),
            ("right_Button", "right_arrow_1_green.svg"),
            ("y_up_Button", "up_arrow_1_green.svg"),
            ("y_down_Button", "down_arrow_1_green.svg"),
            ("up_Button", "up_arrow_1_green.svg"),
            ("down_Button", "down_arrow_1_green.svg"),
            ("snap_Button", "cam.svg"),
            ("live_Button", "vcam.svg"),
        ]:
            btn = getattr(self, attr)
            btn.setIcon(QIcon(str(ICONS / icon)))
            btn.setIconSize(QSize(30, 30))


class MainWindow(QtW.QWidget, _MainUI):
    def __init__(self, viewer: napari.viewer.Viewer, remote=True):
        super().__init__()
        self.setup_ui()

        self.viewer = viewer
        self.streaming_timer = None

        # create connection to mmcore server or process-local variant
        self._mmc = RemoteMMCore() if remote else CMMCorePlus()

        # tab widgets
        self.mda = MultiDWidget(self._mmc)
        self.explorer = ExploreSample(self.viewer, self._mmc)
        self.tabWidget.addTab(self.mda, "Multi-D Acquisition")
        self.tabWidget.addTab(self.explorer, "Sample Explorer")

        # connect mmcore signals
        sig = self._mmc.events

        # note: don't use lambdas with closures on `self`, since the connection
        # to core may outlive the lifetime of this particular widget.
        sig.sequenceStarted.connect(self._on_mda_started)
        sig.sequenceFinished.connect(self._on_mda_finished)
        sig.systemConfigurationLoaded.connect(self._refresh_options)
        sig.XYStagePositionChanged.connect(self._on_xy_stage_position_changed)
        sig.stagePositionChanged.connect(self._on_stage_position_changed)
        sig.exposureChanged.connect(self._on_exp_change)
        sig.frameReady.connect(self._on_mda_frame)
        sig.channelGroupChanged.connect(self._refresh_channel_list)
        sig.configSet.connect(self._on_config_set)

        # connect buttons
        self.load_cfg_Button.clicked.connect(self.load_cfg)
        self.browse_cfg_Button.clicked.connect(self.browse_cfg)
        self.left_Button.clicked.connect(self.stage_x_left)
        self.right_Button.clicked.connect(self.stage_x_right)
        self.y_up_Button.clicked.connect(self.stage_y_up)
        self.y_down_Button.clicked.connect(self.stage_y_down)
        self.up_Button.clicked.connect(self.stage_z_up)
        self.down_Button.clicked.connect(self.stage_z_down)

        self.snap_Button.clicked.connect(self.snap)
        self.live_Button.clicked.connect(self.toggle_live)

        self.properties_Button.clicked.connect(self._show_prop_browser)

        # connect comboBox
        self.objective_comboBox.currentIndexChanged.connect(self.change_objective)
        self.bit_comboBox.currentIndexChanged.connect(self.bit_changed)
        self.bin_comboBox.currentIndexChanged.connect(self.bin_changed)
        self.snap_channel_comboBox.currentTextChanged.connect(self._channel_changed)

        # connect spinboxes
        self.exp_spinBox.valueChanged.connect(self._update_exp)
        self.exp_spinBox.setKeyboardTracking(False)

        # refresh options in case a config is already loaded by another remote
        self._refresh_options()

        self.viewer.layers.events.connect(self.update_max_min)
        self.viewer.layers.selection.events.active.connect(self.update_max_min)
        self.viewer.dims.events.current_step.connect(self.update_max_min)

<<<<<<< HEAD
=======
    def _show_prop_browser(self):
        pb = PropBrowser(self._mmc, self)
        pb.exec()

>>>>>>> a6a1208c
    def _on_config_set(self, groupName: str, configName: str):
        if groupName == self._get_channel_group():
            with blockSignals(self.snap_channel_comboBox):
                self.snap_channel_comboBox.setCurrentText(configName)

    def _set_enabled(self, enabled):
        self.objective_groupBox.setEnabled(enabled)
        self.camera_groupBox.setEnabled(enabled)
        self.XY_groupBox.setEnabled(enabled)
        self.Z_groupBox.setEnabled(enabled)
        self.snap_live_tab.setEnabled(enabled)
        self.snap_live_tab.setEnabled(enabled)

    def _update_exp(self, exposure: float):
        self._mmc.setExposure(exposure)
        if self.streaming_timer:
            self.streaming_timer.setInterval(int(exposure))
            self._mmc.stopSequenceAcquisition()
            self._mmc.startContinuousSequenceAcquisition(exposure)

    def _on_exp_change(self, camera: str, exposure: float):
        with blockSignals(self.exp_spinBox):
            self.exp_spinBox.setValue(exposure)
        if self.streaming_timer:
            self.streaming_timer.setInterval(int(exposure))

    def _on_mda_started(self, sequence: useq.MDASequence):
        """ "create temp folder and block gui when mda starts."""
        self._set_enabled(False)

    def _on_mda_frame(self, image: np.ndarray, event: useq.MDAEvent):
        meta = self.mda.SEQUENCE_META.get(event.sequence) or SequenceMeta()

        if meta.mode != "mda":
            return

        # pick layer name
        file_name = meta.file_name if meta.should_save else "Exp"
        channelstr = (
            f"[{event.channel.config}_idx{event.index['c']}]_"
            if meta.split_channels
            else ""
        )
        layer_name = f"{file_name}_{channelstr}{event.sequence.uid}"

        try:  # see if we already have a layer with this sequence
            layer = self.viewer.layers[layer_name]

            # get indices of new image
            im_idx = tuple(
                event.index[k]
                for k in event_indices(event)
                if not (meta.split_channels and k == "c")
            )

            # make sure array shape contains im_idx, or pad with zeros
            new_array = extend_array_for_index(layer.data, im_idx)
            # add the incoming index at the appropriate index
            new_array[im_idx] = image
            # set layer data
            layer.data = new_array
            for a, v in enumerate(im_idx):
                self.viewer.dims.set_point(a, v)

        except KeyError:  # add the new layer to the viewer
            seq = event.sequence
            _image = image[(np.newaxis,) * len(seq.shape)]
            layer = self.viewer.add_image(_image, name=layer_name, blending="additive")

            # dimensions labels
            labels = [i for i in seq.axis_order if i in event.index] + ["y", "x"]
            self.viewer.dims.axis_labels = labels

            # add metadata to layer
            layer.metadata["useq_sequence"] = seq
            layer.metadata["uid"] = seq.uid
            # storing event.index in addition to channel.config because it's
            # possible to have two of the same channel in one sequence.
            layer.metadata["ch_id"] = f'{event.channel.config}_idx{event.index["c"]}'

    def _on_mda_finished(self, sequence: useq.MDASequence):
        """Save layer and add increment to save name."""
        meta = self.mda.SEQUENCE_META.pop(sequence, SequenceMeta())
        save_sequence(sequence, self.viewer.layers, meta)
        # reactivate gui when mda finishes.
        self._set_enabled(True)

    def browse_cfg(self):
        self._mmc.unloadAllDevices()  # unload all devicies
        print(f"Loaded Devices: {self._mmc.getLoadedDevices()}")

        # clear spinbox/combobox
        self.objective_comboBox.clear()
        self.bin_comboBox.clear()
        self.bit_comboBox.clear()
        self.snap_channel_comboBox.clear()

        file_dir = QtW.QFileDialog.getOpenFileName(self, "", "⁩", "cfg(*.cfg)")
        self.cfg_LineEdit.setText(str(file_dir[0]))
        self.max_min_val_label.setText("None")
        self.load_cfg_Button.setEnabled(True)

    def load_cfg(self):
        self.load_cfg_Button.setEnabled(False)
        print("loading", self.cfg_LineEdit.text())
        self._mmc.loadSystemConfiguration(self.cfg_LineEdit.text())

    def _refresh_camera_options(self):
        cam_device = self._mmc.getCameraDevice()
        if not cam_device:
            return
        cam_props = self._mmc.getDevicePropertyNames(cam_device)
        if "Binning" in cam_props:
            bin_opts = self._mmc.getAllowedPropertyValues(cam_device, "Binning")
            with blockSignals(self.bin_comboBox):
                self.bin_comboBox.clear()
                self.bin_comboBox.addItems(bin_opts)
                self.bin_comboBox.setCurrentText(
                    self._mmc.getProperty(cam_device, "Binning")
                )

        if "PixelType" in cam_props:
            px_t = self._mmc.getAllowedPropertyValues(cam_device, "PixelType")
            with blockSignals(self.bit_comboBox):
                self.bit_comboBox.clear()
                self.bit_comboBox.addItems(px_t)
                self.bit_comboBox.setCurrentText(
                    self._mmc.getProperty(cam_device, "PixelType")
                )

    def _refresh_objective_options(self):
        if "Objective" in self._mmc.getLoadedDevices():
            with blockSignals(self.objective_comboBox):
                self.objective_comboBox.clear()
                self.objective_comboBox.addItems(self._mmc.getStateLabels("Objective"))
                self.objective_comboBox.setCurrentText(
                    self._mmc.getStateLabel("Objective")
                )

    def _refresh_channel_list(self, channel_group: str = None):
        if channel_group is None:
            channel_group = self._get_channel_group()
        if channel_group:
            channel_list = list(self._mmc.getAvailableConfigs(channel_group))
            with blockSignals(self.snap_channel_comboBox):
                self.snap_channel_comboBox.clear()
                self.snap_channel_comboBox.addItems(channel_list)
                self.snap_channel_comboBox.setCurrentText(
                    self._mmc.getCurrentConfig("Channel")
                )

    def _refresh_positions(self):
        if self._mmc.getXYStageDevice():
            x, y = self._mmc.getXPosition(), self._mmc.getYPosition()
            self._on_xy_stage_position_changed(self._mmc.getXYStageDevice(), x, y)
        if self._mmc.getFocusDevice():
            self.z_lineEdit.setText(f"{self._mmc.getZPosition():.1f}")

    def _refresh_options(self):
        self._refresh_camera_options()
        self._refresh_objective_options()
        self._refresh_channel_list()
        self._refresh_positions()

    def bit_changed(self):
        if self.bit_comboBox.count() > 0:
            bits = self.bit_comboBox.currentText()
            self._mmc.setProperty(self._mmc.getCameraDevice(), "PixelType", bits)

    def bin_changed(self):
        if self.bin_comboBox.count() > 0:
            bins = self.bin_comboBox.currentText()
            cd = self._mmc.getCameraDevice()
            self._mmc.setProperty(cd, "Binning", bins)

    def _get_channel_group(self) -> str | None:
        """
        Get channelGroup falling back to Channel if not set, also
        check that this is an availableConfigGroup.
        """
        chan_group = self._mmc.getChannelGroup()
        if chan_group == "":
            # not set in core. Try "Channel" as a fallback
            chan_group = "Channel"
        if chan_group in self._mmc.getAvailableConfigGroups():
            return chan_group

    def _channel_changed(self, newChannel: str):
        self._mmc.setConfig(self._get_channel_group(), newChannel)

    def _on_xy_stage_position_changed(self, name, x, y):
        self.x_lineEdit.setText(f"{x:.1f}")
        self.y_lineEdit.setText(f"{y:.1f}")

    def _on_stage_position_changed(self, name, value):
        if "z" in name.lower():  # hack
            self.z_lineEdit.setText(f"{value:.1f}")

    def stage_x_left(self):
        self._mmc.setRelativeXYPosition(-float(self.xy_step_size_SpinBox.value()), 0.0)
        if self.snap_on_click_xy_checkBox.isChecked():
            self.snap()

    def stage_x_right(self):
        self._mmc.setRelativeXYPosition(float(self.xy_step_size_SpinBox.value()), 0.0)
        if self.snap_on_click_xy_checkBox.isChecked():
            self.snap()

    def stage_y_up(self):
        self._mmc.setRelativeXYPosition(
            0.0,
            float(self.xy_step_size_SpinBox.value()),
        )
        if self.snap_on_click_xy_checkBox.isChecked():
            self.snap()

    def stage_y_down(self):
        self._mmc.setRelativeXYPosition(
            0.0,
            -float(self.xy_step_size_SpinBox.value()),
        )
        if self.snap_on_click_xy_checkBox.isChecked():
            self.snap()

    def stage_z_up(self):
        self._mmc.setRelativeXYZPosition(
            0.0, 0.0, float(self.z_step_size_doubleSpinBox.value())
        )
        if self.snap_on_click_z_checkBox.isChecked():
            self.snap()

    def stage_z_down(self):
        self._mmc.setRelativeXYZPosition(
            0.0, 0.0, -float(self.z_step_size_doubleSpinBox.value())
        )
        if self.snap_on_click_z_checkBox.isChecked():
            self.snap()

    def change_objective(self):
        if self.objective_comboBox.count() <= 0:
            return

        zdev = self._mmc.getFocusDevice()

        currentZ = self._mmc.getZPosition()
        self._mmc.setPosition(zdev, 0)
        self._mmc.waitForDevice(zdev)
        self._mmc.setProperty(
            "Objective", "Label", self.objective_comboBox.currentText()
        )
        self._mmc.waitForDevice("Objective")
        self._mmc.setPosition(zdev, currentZ)
        self._mmc.waitForDevice(zdev)

        # define and set pixel size Config
        self._mmc.deletePixelSizeConfig(self._mmc.getCurrentPixelSizeConfig())
        curr_obj_name = self._mmc.getProperty("Objective", "Label")
        self._mmc.definePixelSizeConfig(curr_obj_name)
        self._mmc.setPixelSizeConfig(curr_obj_name)

        # get magnification info from the objective name
        # and set image pixel sixe (x,y) for the current pixel size Config
        match = re.search(r"(\d{1,3})[xX]", curr_obj_name)
        if match:
            mag = int(match.groups()[0])
            self.image_pixel_size = self.px_size_doubleSpinBox.value() / mag
            self._mmc.setPixelSizeUm(
                self._mmc.getCurrentPixelSizeConfig(), self.image_pixel_size
            )

    def update_viewer(self, data=None):
        # TODO: - fix the fact that when you change the objective
        #         the image translation is wrong
        #       - are max and min_val_lineEdit updating in live mode?
        if data is None:
            try:
                data = self._mmc.getLastImage()
            except (RuntimeError, IndexError):
                # circular buffer empty
                return
        try:
            preview_layer = self.viewer.layers["preview"]
            preview_layer.data = data
        except KeyError:
            preview_layer = self.viewer.add_image(data, name="preview")

        self.update_max_min()

        if self.streaming_timer is None:
            self.viewer.reset_view()

    def update_max_min(self, event=None):

        if self.tabWidget.currentIndex() != 0:
            return

        min_max_txt = ""

        for layer in self.viewer.layers.selection:

            if isinstance(layer, napari.layers.Image) and layer.visible:

                col = layer.colormap.name

                if col not in QColor.colorNames():
                    col = "gray"

<<<<<<< HEAD
                min_max_show = tuple(
                    layer._calc_data_range(mode="slice")
                )  # min and max of current slice
                txt = f'<font color="{col}">{min_max_show}</font>'
                min_max_txt += txt

            self.max_min_val_label.setText(min_max_txt)
=======
                # min and max of current slice
                min_max_show = tuple(layer._calc_data_range(mode="slice"))
                min_max_txt += f'<font color="{col}">{min_max_show}</font>'

        self.max_min_val_label.setText(min_max_txt)
>>>>>>> a6a1208c

    def snap(self):
        self.stop_live()
        self._mmc.snapImage()
        self.update_viewer(self._mmc.getImage())

    def start_live(self):
        self._mmc.startContinuousSequenceAcquisition(self.exp_spinBox.value())
        self.streaming_timer = QTimer()
        self.streaming_timer.timeout.connect(self.update_viewer)
        self.streaming_timer.start(int(self.exp_spinBox.value()))
        self.live_Button.setText("Stop")

    def stop_live(self):
        self._mmc.stopSequenceAcquisition()
        if self.streaming_timer is not None:
            self.streaming_timer.stop()
            self.streaming_timer = None
        self.live_Button.setText("Live")
        self.live_Button.setIcon(CAM_ICON)

    def toggle_live(self, event=None):
        if self.streaming_timer is None:

            ch_group = self._mmc.getChannelGroup() or "Channel"
            self._mmc.setConfig(ch_group, self.snap_channel_comboBox.currentText())

            self.start_live()
            self.live_Button.setIcon(CAM_STOP_ICON)
        else:
            self.stop_live()
            self.live_Button.setIcon(CAM_ICON)<|MERGE_RESOLUTION|>--- conflicted
+++ resolved
@@ -157,13 +157,10 @@
         self.viewer.layers.selection.events.active.connect(self.update_max_min)
         self.viewer.dims.events.current_step.connect(self.update_max_min)
 
-<<<<<<< HEAD
-=======
     def _show_prop_browser(self):
         pb = PropBrowser(self._mmc, self)
         pb.exec()
 
->>>>>>> a6a1208c
     def _on_config_set(self, groupName: str, configName: str):
         if groupName == self._get_channel_group():
             with blockSignals(self.snap_channel_comboBox):
@@ -471,21 +468,11 @@
                 if col not in QColor.colorNames():
                     col = "gray"
 
-<<<<<<< HEAD
-                min_max_show = tuple(
-                    layer._calc_data_range(mode="slice")
-                )  # min and max of current slice
-                txt = f'<font color="{col}">{min_max_show}</font>'
-                min_max_txt += txt
-
-            self.max_min_val_label.setText(min_max_txt)
-=======
                 # min and max of current slice
                 min_max_show = tuple(layer._calc_data_range(mode="slice"))
                 min_max_txt += f'<font color="{col}">{min_max_show}</font>'
 
         self.max_min_val_label.setText(min_max_txt)
->>>>>>> a6a1208c
 
     def snap(self):
         self.stop_live()
