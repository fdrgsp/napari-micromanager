--- conflicted
+++ resolved
@@ -10,13 +10,8 @@
     <height>844</height>
    </rect>
   </property>
-<<<<<<< HEAD
   <layout class="QGridLayout" name="gridLayout_9">
    <item row="0" column="0">
-=======
-  <layout class="QGridLayout" name="gridLayout_5">
-   <item row="0" column="0" colspan="2">
->>>>>>> 534bcc02
     <widget class="QGroupBox" name="groupBox">
      <property name="maximumSize">
       <size>
@@ -28,22 +23,14 @@
       <string>MIcro-Manager Configuration</string>
      </property>
      <layout class="QGridLayout" name="gridLayout">
-<<<<<<< HEAD
       <item row="0" column="0">
        <widget class="QLineEdit" name="cfg_LineEdit">
         <property name="sizePolicy">
          <sizepolicy hsizetype="Expanding" vsizetype="Expanding">
-=======
-      <item row="0" column="1">
-       <widget class="QPushButton" name="browse_cfg_Button">
-        <property name="sizePolicy">
-         <sizepolicy hsizetype="Fixed" vsizetype="Fixed">
->>>>>>> 534bcc02
           <horstretch>0</horstretch>
           <verstretch>0</verstretch>
          </sizepolicy>
         </property>
-<<<<<<< HEAD
         <property name="readOnly">
          <bool>true</bool>
         </property>
@@ -51,15 +38,6 @@
       </item>
       <item row="0" column="1">
        <widget class="QPushButton" name="browse_cfg_Button">
-=======
-        <property name="text">
-         <string>...</string>
-        </property>
-       </widget>
-      </item>
-      <item row="0" column="2">
-       <widget class="QPushButton" name="load_cfg_Button">
->>>>>>> 534bcc02
         <property name="sizePolicy">
          <sizepolicy hsizetype="Fixed" vsizetype="Fixed">
           <horstretch>0</horstretch>
@@ -67,7 +45,6 @@
          </sizepolicy>
         </property>
         <property name="text">
-<<<<<<< HEAD
          <string>...</string>
         </property>
        </widget>
@@ -76,34 +53,12 @@
        <widget class="QPushButton" name="load_cfg_Button">
         <property name="sizePolicy">
          <sizepolicy hsizetype="Fixed" vsizetype="Fixed">
-=======
-         <string>Load</string>
-        </property>
-       </widget>
-      </item>
-      <item row="0" column="0">
-       <widget class="QLineEdit" name="cfg_LineEdit">
-        <property name="sizePolicy">
-         <sizepolicy hsizetype="Expanding" vsizetype="Expanding">
->>>>>>> 534bcc02
           <horstretch>0</horstretch>
           <verstretch>0</verstretch>
          </sizepolicy>
         </property>
-<<<<<<< HEAD
         <property name="text">
          <string>Load</string>
-=======
-        <property name="readOnly">
-         <bool>true</bool>
-        </property>
-       </widget>
-      </item>
-      <item row="0" column="3">
-       <widget class="QPushButton" name="props_Button">
-        <property name="text">
-         <string>Props</string>
->>>>>>> 534bcc02
         </property>
        </widget>
       </item>
@@ -111,7 +66,6 @@
     </widget>
    </item>
    <item row="1" column="0">
-<<<<<<< HEAD
     <layout class="QGridLayout" name="gridLayout_5">
      <item row="0" column="0">
       <widget class="QGroupBox" name="objective_groupBox">
@@ -332,61 +286,6 @@
    </item>
    <item row="2" column="0">
     <widget class="QGroupBox" name="stage_groupBox">
-=======
-    <widget class="QGroupBox" name="objective_groupBox">
-     <property name="enabled">
-      <bool>true</bool>
-     </property>
-     <property name="minimumSize">
-      <size>
-       <width>130</width>
-       <height>0</height>
-      </size>
-     </property>
-     <property name="maximumSize">
-      <size>
-       <width>150</width>
-       <height>16777215</height>
-      </size>
-     </property>
-     <property name="title">
-      <string>Objectives</string>
-     </property>
-     <layout class="QGridLayout" name="gridLayout_2">
-      <item row="0" column="0">
-       <widget class="QComboBox" name="objective_comboBox">
-        <property name="enabled">
-         <bool>true</bool>
-        </property>
-        <property name="sizePolicy">
-         <sizepolicy hsizetype="Fixed" vsizetype="Fixed">
-          <horstretch>0</horstretch>
-          <verstretch>0</verstretch>
-         </sizepolicy>
-        </property>
-        <property name="minimumSize">
-         <size>
-          <width>130</width>
-          <height>0</height>
-         </size>
-        </property>
-        <property name="maximumSize">
-         <size>
-          <width>150</width>
-          <height>16777215</height>
-         </size>
-        </property>
-        <property name="toolTipDuration">
-         <number>0</number>
-        </property>
-       </widget>
-      </item>
-     </layout>
-    </widget>
-   </item>
-   <item row="1" column="1" rowspan="2">
-    <widget class="QGroupBox" name="camera_groupBox">
->>>>>>> 534bcc02
      <property name="enabled">
       <bool>true</bool>
      </property>
@@ -405,166 +304,6 @@
      <property name="maximumSize">
       <size>
        <width>16777215</width>
-<<<<<<< HEAD
-=======
-       <height>16777215</height>
-      </size>
-     </property>
-     <property name="title">
-      <string>Camera</string>
-     </property>
-     <layout class="QGridLayout" name="gridLayout_6">
-      <item row="0" column="0">
-       <widget class="QLabel" name="label_22">
-        <property name="sizePolicy">
-         <sizepolicy hsizetype="Preferred" vsizetype="Fixed">
-          <horstretch>0</horstretch>
-          <verstretch>0</verstretch>
-         </sizepolicy>
-        </property>
-        <property name="maximumSize">
-         <size>
-          <width>65</width>
-          <height>16777215</height>
-         </size>
-        </property>
-        <property name="text">
-         <string>Binning:</string>
-        </property>
-       </widget>
-      </item>
-      <item row="0" column="1">
-       <widget class="QComboBox" name="bin_comboBox">
-        <property name="enabled">
-         <bool>true</bool>
-        </property>
-        <property name="sizePolicy">
-         <sizepolicy hsizetype="Expanding" vsizetype="Fixed">
-          <horstretch>0</horstretch>
-          <verstretch>0</verstretch>
-         </sizepolicy>
-        </property>
-        <property name="maximumSize">
-         <size>
-          <width>75</width>
-          <height>16777215</height>
-         </size>
-        </property>
-       </widget>
-      </item>
-      <item row="0" column="2">
-       <widget class="QLabel" name="label">
-        <property name="minimumSize">
-         <size>
-          <width>70</width>
-          <height>0</height>
-         </size>
-        </property>
-        <property name="maximumSize">
-         <size>
-          <width>70</width>
-          <height>16777215</height>
-         </size>
-        </property>
-        <property name="text">
-         <string>Pixel (µm):</string>
-        </property>
-       </widget>
-      </item>
-      <item row="1" column="1">
-       <widget class="QComboBox" name="bit_comboBox">
-        <property name="enabled">
-         <bool>true</bool>
-        </property>
-        <property name="sizePolicy">
-         <sizepolicy hsizetype="Expanding" vsizetype="Fixed">
-          <horstretch>0</horstretch>
-          <verstretch>0</verstretch>
-         </sizepolicy>
-        </property>
-        <property name="maximumSize">
-         <size>
-          <width>75</width>
-          <height>16777215</height>
-         </size>
-        </property>
-       </widget>
-      </item>
-      <item row="1" column="0">
-       <widget class="QLabel" name="label_6">
-        <property name="sizePolicy">
-         <sizepolicy hsizetype="Preferred" vsizetype="Fixed">
-          <horstretch>0</horstretch>
-          <verstretch>0</verstretch>
-         </sizepolicy>
-        </property>
-        <property name="maximumSize">
-         <size>
-          <width>65</width>
-          <height>16777215</height>
-         </size>
-        </property>
-        <property name="text">
-         <string>Bit Depth:</string>
-        </property>
-       </widget>
-      </item>
-      <item row="0" column="3">
-       <widget class="QDoubleSpinBox" name="px_size_doubleSpinBox">
-        <property name="maximumSize">
-         <size>
-          <width>60</width>
-          <height>16777215</height>
-         </size>
-        </property>
-        <property name="alignment">
-         <set>Qt::AlignCenter</set>
-        </property>
-        <property name="buttonSymbols">
-         <enum>QAbstractSpinBox::PlusMinus</enum>
-        </property>
-        <property name="minimum">
-         <double>1.000000000000000</double>
-        </property>
-        <property name="value">
-         <double>6.500000000000000</double>
-        </property>
-       </widget>
-      </item>
-     </layout>
-    </widget>
-   </item>
-   <item row="2" column="0">
-    <widget class="QGroupBox" name="groupBox_2">
-     <property name="title">
-      <string>Illumination</string>
-     </property>
-     <layout class="QGridLayout" name="gridLayout_3">
-      <item row="0" column="0">
-       <widget class="QPushButton" name="illumination_Button">
-        <property name="text">
-         <string>Illumination cfg</string>
-        </property>
-       </widget>
-      </item>
-     </layout>
-    </widget>
-   </item>
-   <item row="3" column="0" colspan="2">
-    <widget class="QGroupBox" name="stage_groupBox">
-     <property name="enabled">
-      <bool>true</bool>
-     </property>
-     <property name="minimumSize">
-      <size>
-       <width>0</width>
-       <height>170</height>
-      </size>
-     </property>
-     <property name="maximumSize">
-      <size>
-       <width>16777215</width>
->>>>>>> 534bcc02
        <height>170</height>
       </size>
      </property>
@@ -983,11 +722,7 @@
      </layout>
     </widget>
    </item>
-<<<<<<< HEAD
    <item row="3" column="0">
-=======
-   <item row="4" column="0" colspan="2">
->>>>>>> 534bcc02
     <widget class="QTabWidget" name="tabWidget">
      <property name="enabled">
       <bool>true</bool>
