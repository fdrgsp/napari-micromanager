--- conflicted
+++ resolved
@@ -6,13 +6,8 @@
    <rect>
     <x>0</x>
     <y>0</y>
-<<<<<<< HEAD
-    <width>504</width>
-    <height>844</height>
-=======
     <width>544</width>
     <height>855</height>
->>>>>>> dc97a70c
    </rect>
   </property>
   <layout class="QGridLayout" name="gridLayout_9">
@@ -155,277 +150,6 @@
      <property name="currentIndex" stdset="0">
       <number>0</number>
      </property>
-<<<<<<< HEAD
-     <widget class="QWidget" name="snap_live_tab">
-      <property name="enabled">
-       <bool>true</bool>
-      </property>
-      <attribute name="title">
-       <string>Snap/Live</string>
-      </attribute>
-      <layout class="QGridLayout" name="gridLayout_5">
-       <item row="0" column="0">
-        <widget class="QGroupBox" name="snap_channel_groupBox">
-         <property name="enabled">
-          <bool>true</bool>
-         </property>
-         <property name="minimumSize">
-          <size>
-           <width>0</width>
-           <height>70</height>
-          </size>
-         </property>
-         <property name="maximumSize">
-          <size>
-           <width>16777215</width>
-           <height>70</height>
-          </size>
-         </property>
-         <property name="title">
-          <string>Channel</string>
-         </property>
-         <layout class="QHBoxLayout" name="horizontalLayout_2">
-          <item>
-           <widget class="QComboBox" name="snap_channel_comboBox">
-            <property name="enabled">
-             <bool>true</bool>
-            </property>
-            <property name="maximumSize">
-             <size>
-              <width>16777215</width>
-              <height>16777215</height>
-             </size>
-            </property>
-           </widget>
-          </item>
-          <item>
-           <spacer name="horizontalSpacer">
-            <property name="orientation">
-             <enum>Qt::Horizontal</enum>
-            </property>
-            <property name="sizeType">
-             <enum>QSizePolicy::Fixed</enum>
-            </property>
-            <property name="sizeHint" stdset="0">
-             <size>
-              <width>40</width>
-              <height>20</height>
-             </size>
-            </property>
-           </spacer>
-          </item>
-         </layout>
-        </widget>
-       </item>
-       <item row="0" column="1">
-        <widget class="QGroupBox" name="exp_groupBox">
-         <property name="enabled">
-          <bool>true</bool>
-         </property>
-         <property name="minimumSize">
-          <size>
-           <width>0</width>
-           <height>70</height>
-          </size>
-         </property>
-         <property name="maximumSize">
-          <size>
-           <width>16777215</width>
-           <height>70</height>
-          </size>
-         </property>
-         <property name="title">
-          <string>Exposure Time</string>
-         </property>
-         <layout class="QHBoxLayout" name="horizontalLayout_3">
-          <item>
-           <widget class="QDoubleSpinBox" name="exp_spinBox">
-            <property name="enabled">
-             <bool>true</bool>
-            </property>
-            <property name="alignment">
-             <set>Qt::AlignCenter</set>
-            </property>
-            <property name="minimum">
-             <double>1.000000000000000</double>
-            </property>
-            <property name="maximum">
-             <double>100000.000000000000000</double>
-            </property>
-           </widget>
-          </item>
-          <item>
-           <widget class="QLabel" name="label_12">
-            <property name="minimumSize">
-             <size>
-              <width>30</width>
-              <height>0</height>
-             </size>
-            </property>
-            <property name="maximumSize">
-             <size>
-              <width>30</width>
-              <height>16777215</height>
-             </size>
-            </property>
-            <property name="text">
-             <string> ms</string>
-            </property>
-           </widget>
-          </item>
-          <item>
-           <spacer name="horizontalSpacer_2">
-            <property name="orientation">
-             <enum>Qt::Horizontal</enum>
-            </property>
-            <property name="sizeType">
-             <enum>QSizePolicy::Fixed</enum>
-            </property>
-            <property name="sizeHint" stdset="0">
-             <size>
-              <width>40</width>
-              <height>20</height>
-             </size>
-            </property>
-           </spacer>
-          </item>
-         </layout>
-        </widget>
-       </item>
-       <item row="1" column="0" colspan="2">
-        <widget class="QFrame" name="frame">
-         <property name="maximumSize">
-          <size>
-           <width>16777215</width>
-           <height>65</height>
-          </size>
-         </property>
-         <property name="frameShape">
-          <enum>QFrame::StyledPanel</enum>
-         </property>
-         <property name="frameShadow">
-          <enum>QFrame::Raised</enum>
-         </property>
-         <layout class="QGridLayout" name="gridLayout_10">
-          <item row="0" column="1">
-           <widget class="QPushButton" name="live_Button">
-            <property name="enabled">
-             <bool>true</bool>
-            </property>
-            <property name="minimumSize">
-             <size>
-              <width>200</width>
-              <height>50</height>
-             </size>
-            </property>
-            <property name="maximumSize">
-             <size>
-              <width>200</width>
-              <height>50</height>
-             </size>
-            </property>
-            <property name="text">
-             <string>Live</string>
-            </property>
-           </widget>
-          </item>
-          <item row="0" column="0">
-           <widget class="QPushButton" name="snap_Button">
-            <property name="enabled">
-             <bool>true</bool>
-            </property>
-            <property name="sizePolicy">
-             <sizepolicy hsizetype="Minimum" vsizetype="Fixed">
-              <horstretch>0</horstretch>
-              <verstretch>0</verstretch>
-             </sizepolicy>
-            </property>
-            <property name="minimumSize">
-             <size>
-              <width>200</width>
-              <height>50</height>
-             </size>
-            </property>
-            <property name="maximumSize">
-             <size>
-              <width>200</width>
-              <height>50</height>
-             </size>
-            </property>
-            <property name="text">
-             <string> Snap</string>
-            </property>
-           </widget>
-          </item>
-         </layout>
-        </widget>
-       </item>
-       <item row="2" column="0" colspan="2">
-        <widget class="QFrame" name="frame_2">
-         <property name="maximumSize">
-          <size>
-           <width>16777215</width>
-           <height>50</height>
-          </size>
-         </property>
-         <property name="frameShape">
-          <enum>QFrame::StyledPanel</enum>
-         </property>
-         <property name="frameShadow">
-          <enum>QFrame::Raised</enum>
-         </property>
-         <layout class="QGridLayout" name="gridLayout_11">
-          <item row="0" column="0">
-           <widget class="QLabel" name="label_18">
-            <property name="enabled">
-             <bool>true</bool>
-            </property>
-            <property name="sizePolicy">
-             <sizepolicy hsizetype="Minimum" vsizetype="Preferred">
-              <horstretch>0</horstretch>
-              <verstretch>0</verstretch>
-             </sizepolicy>
-            </property>
-            <property name="maximumSize">
-             <size>
-              <width>70</width>
-              <height>16777215</height>
-             </size>
-            </property>
-            <property name="text">
-             <string>(min, max)</string>
-            </property>
-           </widget>
-          </item>
-          <item row="0" column="1">
-           <widget class="QLabel" name="max_min_val_label">
-            <property name="text">
-             <string/>
-            </property>
-           </widget>
-          </item>
-         </layout>
-        </widget>
-       </item>
-       <item row="3" column="0">
-        <spacer name="verticalSpacer">
-         <property name="orientation">
-          <enum>Qt::Vertical</enum>
-         </property>
-         <property name="sizeHint" stdset="0">
-          <size>
-           <width>20</width>
-           <height>40</height>
-          </size>
-         </property>
-        </spacer>
-       </item>
-      </layout>
-     </widget>
-    </widget>
-   </item>
-   <item row="3" column="0" colspan="3">
-=======
      <layout class="QGridLayout" name="gridLayout_6">
       <item row="0" column="0">
        <widget class="QLabel" name="label_22">
@@ -616,17 +340,10 @@
     </widget>
    </item>
    <item row="3" column="0" colspan="2">
->>>>>>> dc97a70c
     <widget class="QGroupBox" name="stage_groupBox">
      <property name="enabled">
       <bool>true</bool>
      </property>
-<<<<<<< HEAD
-     <property name="minimumSize">
-      <size>
-       <width>0</width>
-       <height>210</height>
-=======
      <property name="sizePolicy">
       <sizepolicy hsizetype="Expanding" vsizetype="Preferred">
        <horstretch>0</horstretch>
@@ -637,29 +354,19 @@
       <size>
        <width>0</width>
        <height>230</height>
->>>>>>> dc97a70c
       </size>
      </property>
      <property name="maximumSize">
       <size>
        <width>16777215</width>
-<<<<<<< HEAD
-       <height>250</height>
-=======
        <height>230</height>
->>>>>>> dc97a70c
       </size>
      </property>
      <property name="title">
       <string>Stage</string>
      </property>
-<<<<<<< HEAD
-     <layout class="QGridLayout" name="gridLayout_9">
-      <item row="0" column="1">
-=======
      <layout class="QGridLayout" name="gridLayout_14">
       <item row="3" column="0">
->>>>>>> dc97a70c
        <widget class="QGroupBox" name="XY_groupBox">
         <property name="enabled">
          <bool>true</bool>
@@ -773,57 +480,6 @@
            </property>
           </widget>
          </item>
-<<<<<<< HEAD
-         <item row="1" column="0" alignment="Qt::AlignHCenter">
-          <widget class="QPushButton" name="left_Button">
-           <property name="enabled">
-            <bool>true</bool>
-           </property>
-           <property name="maximumSize">
-            <size>
-             <width>20</width>
-             <height>30</height>
-            </size>
-           </property>
-           <property name="text">
-            <string/>
-           </property>
-          </widget>
-         </item>
-         <item row="2" column="1" alignment="Qt::AlignHCenter">
-          <widget class="QPushButton" name="y_down_Button">
-           <property name="enabled">
-            <bool>true</bool>
-           </property>
-           <property name="maximumSize">
-            <size>
-             <width>30</width>
-             <height>20</height>
-            </size>
-           </property>
-           <property name="text">
-            <string/>
-           </property>
-          </widget>
-         </item>
-         <item row="1" column="2" alignment="Qt::AlignHCenter">
-          <widget class="QPushButton" name="right_Button">
-           <property name="enabled">
-            <bool>true</bool>
-           </property>
-           <property name="maximumSize">
-            <size>
-             <width>20</width>
-             <height>30</height>
-            </size>
-           </property>
-           <property name="text">
-            <string/>
-           </property>
-          </widget>
-         </item>
-=======
->>>>>>> dc97a70c
          <item row="1" column="1" alignment="Qt::AlignHCenter|Qt::AlignVCenter">
           <widget class="QSpinBox" name="xy_step_size_SpinBox">
            <property name="enabled">
@@ -870,10 +526,6 @@
            </property>
           </widget>
          </item>
-<<<<<<< HEAD
-         <item row="3" column="1">
-          <widget class="QCheckBox" name="snap_on_click_xy_checkBox">
-=======
          <item row="2" column="1" alignment="Qt::AlignHCenter">
           <widget class="QPushButton" name="y_down_Button">
            <property name="enabled">
@@ -901,7 +553,6 @@
              <height>30</height>
             </size>
            </property>
->>>>>>> dc97a70c
            <property name="text">
             <string>snap on click</string>
            </property>
@@ -1008,67 +659,6 @@
            <property name="buttonSymbols">
             <enum>QAbstractSpinBox::PlusMinus</enum>
            </property>
-<<<<<<< HEAD
-          </widget>
-         </item>
-        </layout>
-       </widget>
-      </item>
-      <item row="0" column="2">
-       <widget class="QGroupBox" name="Z_groupBox">
-        <property name="enabled">
-         <bool>true</bool>
-        </property>
-        <property name="minimumSize">
-         <size>
-          <width>130</width>
-          <height>0</height>
-         </size>
-        </property>
-        <property name="maximumSize">
-         <size>
-          <width>130</width>
-          <height>16777215</height>
-         </size>
-        </property>
-        <property name="title">
-         <string>Z Control</string>
-        </property>
-        <layout class="QGridLayout" name="gridLayout_7">
-         <property name="topMargin">
-          <number>15</number>
-         </property>
-         <item row="1" column="0" alignment="Qt::AlignHCenter|Qt::AlignVCenter">
-          <widget class="QDoubleSpinBox" name="z_step_size_doubleSpinBox">
-           <property name="enabled">
-            <bool>true</bool>
-           </property>
-           <property name="sizePolicy">
-            <sizepolicy hsizetype="Fixed" vsizetype="Fixed">
-             <horstretch>0</horstretch>
-             <verstretch>0</verstretch>
-            </sizepolicy>
-           </property>
-           <property name="minimumSize">
-            <size>
-             <width>100</width>
-             <height>0</height>
-            </size>
-           </property>
-           <property name="maximumSize">
-            <size>
-             <width>150</width>
-             <height>16777215</height>
-            </size>
-           </property>
-           <property name="alignment">
-            <set>Qt::AlignCenter</set>
-           </property>
-           <property name="buttonSymbols">
-            <enum>QAbstractSpinBox::PlusMinus</enum>
-           </property>
-=======
->>>>>>> dc97a70c
            <property name="showGroupSeparator" stdset="0">
             <bool>false</bool>
            </property>
@@ -1083,47 +673,6 @@
            </property>
           </widget>
          </item>
-<<<<<<< HEAD
-         <item row="2" column="0" alignment="Qt::AlignHCenter">
-          <widget class="QPushButton" name="down_Button">
-           <property name="enabled">
-            <bool>true</bool>
-           </property>
-           <property name="maximumSize">
-            <size>
-             <width>30</width>
-             <height>20</height>
-            </size>
-           </property>
-           <property name="text">
-            <string/>
-           </property>
-          </widget>
-         </item>
-         <item row="0" column="0" alignment="Qt::AlignHCenter">
-          <widget class="QPushButton" name="up_Button">
-           <property name="enabled">
-            <bool>true</bool>
-           </property>
-           <property name="maximumSize">
-            <size>
-             <width>30</width>
-             <height>20</height>
-            </size>
-           </property>
-           <property name="layoutDirection">
-            <enum>Qt::LeftToRight</enum>
-           </property>
-           <property name="autoFillBackground">
-            <bool>false</bool>
-           </property>
-           <property name="text">
-            <string/>
-           </property>
-          </widget>
-         </item>
-=======
->>>>>>> dc97a70c
          <item row="3" column="0">
           <widget class="QCheckBox" name="snap_on_click_z_checkBox">
            <property name="text">
@@ -1134,34 +683,6 @@
         </layout>
        </widget>
       </item>
-<<<<<<< HEAD
-     </layout>
-    </widget>
-   </item>
-   <item row="1" column="0" rowspan="2">
-    <widget class="QGroupBox" name="objective_groupBox">
-     <property name="enabled">
-      <bool>true</bool>
-     </property>
-     <property name="minimumSize">
-      <size>
-       <width>130</width>
-       <height>0</height>
-      </size>
-     </property>
-     <property name="maximumSize">
-      <size>
-       <width>150</width>
-       <height>16777215</height>
-      </size>
-     </property>
-     <property name="title">
-      <string>Objectives</string>
-     </property>
-     <layout class="QGridLayout" name="gridLayout_2">
-      <item row="0" column="0">
-       <widget class="QComboBox" name="objective_comboBox">
-=======
       <item row="0" column="0" rowspan="3" colspan="3">
        <layout class="QGridLayout" name="gridLayout_8">
         <item row="0" column="0">
@@ -1240,7 +761,6 @@
       </item>
       <item row="3" column="2">
        <widget class="QGroupBox" name="offset_Z_groupBox">
->>>>>>> dc97a70c
         <property name="enabled">
          <bool>true</bool>
         </property>
