<?xml version="1.0" encoding="UTF-8"?>
<ui version="4.0">
 <class>MainWindow</class>
 <widget class="QWidget" name="MainWindow">
  <property name="geometry">
   <rect>
    <x>0</x>
    <y>0</y>
    <width>544</width>
<<<<<<< HEAD
    <height>844</height>
   </rect>
  </property>
  <layout class="QGridLayout" name="gridLayout_5">
   <item row="2" column="0" colspan="2">
    <widget class="QGroupBox" name="stage_groupBox">
=======
    <height>855</height>
   </rect>
  </property>
  <layout class="QGridLayout" name="gridLayout_9">
   <item row="0" column="0" colspan="2">
    <widget class="QGroupBox" name="groupBox">
     <property name="maximumSize">
      <size>
       <width>16777215</width>
       <height>70</height>
      </size>
     </property>
     <property name="title">
      <string>MIcro-Manager Configuration</string>
     </property>
     <layout class="QGridLayout" name="gridLayout">
      <item row="0" column="2">
       <widget class="QPushButton" name="load_cfg_Button">
        <property name="sizePolicy">
         <sizepolicy hsizetype="Fixed" vsizetype="Fixed">
          <horstretch>0</horstretch>
          <verstretch>0</verstretch>
         </sizepolicy>
        </property>
        <property name="text">
         <string>Load</string>
        </property>
       </widget>
      </item>
      <item row="0" column="1">
       <widget class="QPushButton" name="browse_cfg_Button">
        <property name="sizePolicy">
         <sizepolicy hsizetype="Fixed" vsizetype="Fixed">
          <horstretch>0</horstretch>
          <verstretch>0</verstretch>
         </sizepolicy>
        </property>
        <property name="text">
         <string>...</string>
        </property>
       </widget>
      </item>
      <item row="0" column="0">
       <widget class="QLineEdit" name="cfg_LineEdit">
        <property name="sizePolicy">
         <sizepolicy hsizetype="Expanding" vsizetype="Expanding">
          <horstretch>0</horstretch>
          <verstretch>0</verstretch>
         </sizepolicy>
        </property>
        <property name="readOnly">
         <bool>true</bool>
        </property>
       </widget>
      </item>
      <item row="0" column="3">
       <widget class="QPushButton" name="properties_Button">
        <property name="text">
         <string>Prop</string>
        </property>
       </widget>
      </item>
     </layout>
    </widget>
   </item>
   <item row="1" column="0">
    <widget class="QGroupBox" name="objective_groupBox">
     <property name="enabled">
      <bool>true</bool>
     </property>
     <property name="sizePolicy">
      <sizepolicy hsizetype="Expanding" vsizetype="Preferred">
       <horstretch>0</horstretch>
       <verstretch>0</verstretch>
      </sizepolicy>
     </property>
     <property name="minimumSize">
      <size>
       <width>160</width>
       <height>0</height>
      </size>
     </property>
     <property name="maximumSize">
      <size>
       <width>180</width>
       <height>16777215</height>
      </size>
     </property>
     <property name="title">
      <string>Objectives</string>
     </property>
     <layout class="QGridLayout" name="gridLayout_2">
      <item row="0" column="0">
       <widget class="QComboBox" name="objective_comboBox">
        <property name="enabled">
         <bool>true</bool>
        </property>
        <property name="sizePolicy">
         <sizepolicy hsizetype="Fixed" vsizetype="Fixed">
          <horstretch>0</horstretch>
          <verstretch>0</verstretch>
         </sizepolicy>
        </property>
        <property name="minimumSize">
         <size>
          <width>130</width>
          <height>0</height>
         </size>
        </property>
        <property name="maximumSize">
         <size>
          <width>150</width>
          <height>16777215</height>
         </size>
        </property>
        <property name="toolTipDuration">
         <number>0</number>
        </property>
       </widget>
      </item>
     </layout>
    </widget>
   </item>
   <item row="1" column="1" rowspan="2">
    <widget class="QGroupBox" name="camera_groupBox">
>>>>>>> dc97a70c
     <property name="enabled">
      <bool>true</bool>
     </property>
     <property name="sizePolicy">
      <sizepolicy hsizetype="Expanding" vsizetype="Preferred">
       <horstretch>0</horstretch>
       <verstretch>0</verstretch>
      </sizepolicy>
     </property>
     <property name="minimumSize">
      <size>
<<<<<<< HEAD
       <width>0</width>
       <height>170</height>
      </size>
     </property>
     <property name="maximumSize">
      <size>
       <width>16777215</width>
       <height>170</height>
      </size>
     </property>
     <property name="title">
      <string>Stage</string>
     </property>
     <layout class="QGridLayout" name="gridLayout_12">
      <property name="leftMargin">
       <number>12</number>
      </property>
      <item row="0" column="2">
       <widget class="QGroupBox" name="Z_groupBox">
        <property name="enabled">
         <bool>true</bool>
        </property>
        <property name="minimumSize">
         <size>
          <width>120</width>
=======
       <width>360</width>
       <height>0</height>
      </size>
     </property>
     <property name="currentIndex" stdset="0">
      <number>0</number>
     </property>
     <layout class="QGridLayout" name="gridLayout_6">
      <item row="0" column="0">
       <widget class="QLabel" name="label_22">
        <property name="sizePolicy">
         <sizepolicy hsizetype="Preferred" vsizetype="Fixed">
          <horstretch>0</horstretch>
          <verstretch>0</verstretch>
         </sizepolicy>
        </property>
        <property name="maximumSize">
         <size>
          <width>65</width>
          <height>16777215</height>
         </size>
        </property>
        <property name="text">
         <string>Binning:</string>
        </property>
       </widget>
      </item>
      <item row="0" column="1">
       <widget class="QComboBox" name="bin_comboBox">
        <property name="enabled">
         <bool>true</bool>
        </property>
        <property name="sizePolicy">
         <sizepolicy hsizetype="Expanding" vsizetype="Fixed">
          <horstretch>0</horstretch>
          <verstretch>0</verstretch>
         </sizepolicy>
        </property>
        <property name="maximumSize">
         <size>
          <width>75</width>
          <height>16777215</height>
         </size>
        </property>
       </widget>
      </item>
      <item row="0" column="2">
       <widget class="QLabel" name="label">
        <property name="minimumSize">
         <size>
          <width>70</width>
>>>>>>> dc97a70c
          <height>0</height>
         </size>
        </property>
        <property name="maximumSize">
         <size>
<<<<<<< HEAD
=======
          <width>70</width>
          <height>16777215</height>
         </size>
        </property>
        <property name="text">
         <string>Pixel (µm):</string>
        </property>
       </widget>
      </item>
      <item row="0" column="3">
       <widget class="QDoubleSpinBox" name="px_size_doubleSpinBox">
        <property name="maximumSize">
         <size>
>>>>>>> dc97a70c
          <width>120</width>
          <height>16777215</height>
         </size>
        </property>
<<<<<<< HEAD
        <property name="title">
         <string>Z Control</string>
        </property>
        <layout class="QGridLayout" name="gridLayout_7">
         <property name="topMargin">
          <number>15</number>
         </property>
         <item row="0" column="0" alignment="Qt::AlignHCenter">
          <widget class="QPushButton" name="up_Button">
           <property name="enabled">
            <bool>true</bool>
           </property>
           <property name="maximumSize">
            <size>
             <width>30</width>
             <height>20</height>
            </size>
           </property>
           <property name="layoutDirection">
            <enum>Qt::LeftToRight</enum>
           </property>
           <property name="autoFillBackground">
            <bool>false</bool>
           </property>
           <property name="text">
            <string/>
           </property>
          </widget>
         </item>
         <item row="1" column="0" alignment="Qt::AlignHCenter|Qt::AlignVCenter">
          <widget class="QDoubleSpinBox" name="z_step_size_doubleSpinBox">
           <property name="enabled">
            <bool>true</bool>
           </property>
           <property name="sizePolicy">
            <sizepolicy hsizetype="Fixed" vsizetype="Fixed">
             <horstretch>0</horstretch>
             <verstretch>0</verstretch>
            </sizepolicy>
           </property>
           <property name="minimumSize">
            <size>
             <width>100</width>
             <height>0</height>
            </size>
           </property>
           <property name="maximumSize">
            <size>
             <width>150</width>
             <height>16777215</height>
            </size>
           </property>
           <property name="alignment">
            <set>Qt::AlignCenter</set>
           </property>
           <property name="buttonSymbols">
            <enum>QAbstractSpinBox::PlusMinus</enum>
           </property>
           <property name="showGroupSeparator" stdset="0">
            <bool>false</bool>
           </property>
           <property name="maximum">
            <double>10000.000000000000000</double>
           </property>
           <property name="singleStep">
            <double>0.100000000000000</double>
           </property>
           <property name="value">
            <double>1.000000000000000</double>
           </property>
          </widget>
         </item>
         <item row="2" column="0" alignment="Qt::AlignHCenter">
          <widget class="QPushButton" name="down_Button">
           <property name="enabled">
            <bool>true</bool>
           </property>
           <property name="maximumSize">
            <size>
             <width>30</width>
             <height>20</height>
            </size>
           </property>
           <property name="text">
            <string/>
           </property>
          </widget>
         </item>
        </layout>
       </widget>
      </item>
      <item row="0" column="1">
=======
        <property name="alignment">
         <set>Qt::AlignCenter</set>
        </property>
        <property name="buttonSymbols">
         <enum>QAbstractSpinBox::PlusMinus</enum>
        </property>
        <property name="minimum">
         <double>1.000000000000000</double>
        </property>
        <property name="value">
         <double>6.500000000000000</double>
        </property>
       </widget>
      </item>
      <item row="1" column="0">
       <widget class="QLabel" name="label_6">
        <property name="sizePolicy">
         <sizepolicy hsizetype="Preferred" vsizetype="Fixed">
          <horstretch>0</horstretch>
          <verstretch>0</verstretch>
         </sizepolicy>
        </property>
        <property name="maximumSize">
         <size>
          <width>65</width>
          <height>16777215</height>
         </size>
        </property>
        <property name="text">
         <string>Bit Depth:</string>
        </property>
       </widget>
      </item>
      <item row="1" column="1">
       <widget class="QComboBox" name="bit_comboBox">
        <property name="enabled">
         <bool>true</bool>
        </property>
        <property name="sizePolicy">
         <sizepolicy hsizetype="Expanding" vsizetype="Fixed">
          <horstretch>0</horstretch>
          <verstretch>0</verstretch>
         </sizepolicy>
        </property>
        <property name="maximumSize">
         <size>
          <width>75</width>
          <height>16777215</height>
         </size>
        </property>
       </widget>
      </item>
      <item row="1" column="2" colspan="2">
       <layout class="QGridLayout" name="gridLayout_3">
        <item row="0" column="0">
         <widget class="QLabel" name="label_2">
          <property name="sizePolicy">
           <sizepolicy hsizetype="Fixed" vsizetype="Preferred">
            <horstretch>0</horstretch>
            <verstretch>0</verstretch>
           </sizepolicy>
          </property>
          <property name="text">
           <string>ROI:</string>
          </property>
         </widget>
        </item>
        <item row="0" column="1">
         <widget class="QComboBox" name="cam_roi_comboBox">
          <property name="sizePolicy">
           <sizepolicy hsizetype="Fixed" vsizetype="Fixed">
            <horstretch>0</horstretch>
            <verstretch>0</verstretch>
           </sizepolicy>
          </property>
          <property name="minimumSize">
           <size>
            <width>75</width>
            <height>0</height>
           </size>
          </property>
         </widget>
        </item>
        <item row="0" column="2">
         <widget class="QPushButton" name="crop_Button">
          <property name="sizePolicy">
           <sizepolicy hsizetype="Fixed" vsizetype="Fixed">
            <horstretch>0</horstretch>
            <verstretch>0</verstretch>
           </sizepolicy>
          </property>
          <property name="maximumSize">
           <size>
            <width>40</width>
            <height>16777215</height>
           </size>
          </property>
          <property name="text">
           <string>Crop</string>
          </property>
         </widget>
        </item>
       </layout>
      </item>
     </layout>
    </widget>
   </item>
   <item row="2" column="0">
    <widget class="QGroupBox" name="groupBox_2">
     <property name="title">
      <string>Illumination</string>
     </property>
     <layout class="QGridLayout" name="gridLayout_5">
      <item row="0" column="0">
       <widget class="QPushButton" name="illumination_Button">
        <property name="text">
         <string>Illumination(s)</string>
        </property>
       </widget>
      </item>
     </layout>
    </widget>
   </item>
   <item row="3" column="0" colspan="2">
    <widget class="QGroupBox" name="stage_groupBox">
     <property name="enabled">
      <bool>true</bool>
     </property>
     <property name="sizePolicy">
      <sizepolicy hsizetype="Expanding" vsizetype="Preferred">
       <horstretch>0</horstretch>
       <verstretch>0</verstretch>
      </sizepolicy>
     </property>
     <property name="minimumSize">
      <size>
       <width>0</width>
       <height>230</height>
      </size>
     </property>
     <property name="maximumSize">
      <size>
       <width>16777215</width>
       <height>230</height>
      </size>
     </property>
     <property name="title">
      <string>Stage</string>
     </property>
     <layout class="QGridLayout" name="gridLayout_14">
      <item row="3" column="0">
>>>>>>> dc97a70c
       <widget class="QGroupBox" name="XY_groupBox">
        <property name="enabled">
         <bool>true</bool>
        </property>
        <property name="sizePolicy">
         <sizepolicy hsizetype="Fixed" vsizetype="Preferred">
          <horstretch>0</horstretch>
          <verstretch>0</verstretch>
         </sizepolicy>
        </property>
        <property name="minimumSize">
         <size>
          <width>180</width>
          <height>0</height>
         </size>
        </property>
        <property name="maximumSize">
         <size>
          <width>180</width>
          <height>16777215</height>
         </size>
        </property>
        <property name="title">
         <string>XY Control</string>
        </property>
        <layout class="QGridLayout" name="gridLayout_4">
         <property name="leftMargin">
          <number>5</number>
         </property>
         <property name="topMargin">
          <number>10</number>
         </property>
         <property name="rightMargin">
          <number>5</number>
         </property>
         <property name="bottomMargin">
          <number>5</number>
         </property>
         <property name="horizontalSpacing">
          <number>5</number>
         </property>
         <property name="verticalSpacing">
          <number>0</number>
         </property>
<<<<<<< HEAD
=======
         <item row="1" column="2" alignment="Qt::AlignHCenter">
          <widget class="QPushButton" name="right_Button">
           <property name="enabled">
            <bool>true</bool>
           </property>
           <property name="maximumSize">
            <size>
             <width>20</width>
             <height>30</height>
            </size>
           </property>
           <property name="text">
            <string/>
           </property>
          </widget>
         </item>
>>>>>>> dc97a70c
         <item row="0" column="1" alignment="Qt::AlignHCenter">
          <widget class="QPushButton" name="y_up_Button">
           <property name="enabled">
            <bool>true</bool>
           </property>
           <property name="maximumSize">
            <size>
             <width>30</width>
             <height>20</height>
            </size>
           </property>
           <property name="palette">
            <palette>
             <active>
              <colorrole role="Button">
               <brush brushstyle="SolidPattern">
                <color alpha="255">
                 <red>179</red>
                 <green>179</green>
                 <blue>179</blue>
                </color>
               </brush>
              </colorrole>
             </active>
             <inactive>
              <colorrole role="Button">
               <brush brushstyle="SolidPattern">
                <color alpha="255">
                 <red>179</red>
                 <green>179</green>
                 <blue>179</blue>
                </color>
               </brush>
              </colorrole>
             </inactive>
             <disabled>
              <colorrole role="Button">
               <brush brushstyle="SolidPattern">
                <color alpha="255">
                 <red>179</red>
                 <green>179</green>
                 <blue>179</blue>
                </color>
               </brush>
              </colorrole>
             </disabled>
            </palette>
           </property>
           <property name="text">
            <string/>
           </property>
          </widget>
         </item>
<<<<<<< HEAD
         <item row="1" column="0" alignment="Qt::AlignHCenter">
          <widget class="QPushButton" name="left_Button">
           <property name="enabled">
            <bool>true</bool>
           </property>
           <property name="maximumSize">
            <size>
             <width>20</width>
             <height>30</height>
            </size>
           </property>
           <property name="text">
            <string/>
           </property>
          </widget>
         </item>
=======
>>>>>>> dc97a70c
         <item row="1" column="1" alignment="Qt::AlignHCenter|Qt::AlignVCenter">
          <widget class="QSpinBox" name="xy_step_size_SpinBox">
           <property name="enabled">
            <bool>true</bool>
           </property>
           <property name="sizePolicy">
            <sizepolicy hsizetype="Fixed" vsizetype="Fixed">
             <horstretch>0</horstretch>
             <verstretch>0</verstretch>
            </sizepolicy>
           </property>
           <property name="minimumSize">
            <size>
             <width>80</width>
             <height>0</height>
            </size>
           </property>
           <property name="maximumSize">
            <size>
             <width>80</width>
             <height>16777215</height>
            </size>
           </property>
           <property name="layoutDirection">
            <enum>Qt::LeftToRight</enum>
           </property>
           <property name="alignment">
            <set>Qt::AlignCenter</set>
           </property>
           <property name="buttonSymbols">
            <enum>QAbstractSpinBox::PlusMinus</enum>
           </property>
           <property name="showGroupSeparator" stdset="0">
            <bool>false</bool>
           </property>
           <property name="minimum">
            <number>0</number>
           </property>
           <property name="maximum">
            <number>10000</number>
           </property>
           <property name="value">
            <number>100</number>
           </property>
          </widget>
         </item>
         <item row="2" column="1" alignment="Qt::AlignHCenter">
          <widget class="QPushButton" name="y_down_Button">
           <property name="enabled">
            <bool>true</bool>
           </property>
           <property name="maximumSize">
            <size>
             <width>30</width>
             <height>20</height>
            </size>
           </property>
           <property name="text">
            <string/>
           </property>
          </widget>
         </item>
         <item row="1" column="0" alignment="Qt::AlignHCenter">
          <widget class="QPushButton" name="left_Button">
           <property name="enabled">
            <bool>true</bool>
           </property>
           <property name="maximumSize">
            <size>
             <width>20</width>
             <height>30</height>
            </size>
           </property>
           <property name="text">
            <string/>
           </property>
          </widget>
         </item>
         <item row="3" column="1">
          <widget class="QCheckBox" name="snap_on_click_xy_checkBox">
           <property name="text">
            <string>snap on click</string>
           </property>
          </widget>
         </item>
        </layout>
       </widget>
      </item>
      <item row="3" column="1">
       <widget class="QGroupBox" name="Z_groupBox">
        <property name="enabled">
         <bool>true</bool>
        </property>
        <property name="minimumSize">
         <size>
          <width>130</width>
          <height>0</height>
         </size>
        </property>
        <property name="maximumSize">
         <size>
          <width>130</width>
          <height>16777215</height>
         </size>
        </property>
        <property name="title">
         <string>Z Control</string>
        </property>
        <layout class="QGridLayout" name="gridLayout_7">
         <property name="topMargin">
          <number>15</number>
         </property>
         <item row="2" column="0" alignment="Qt::AlignHCenter">
          <widget class="QPushButton" name="down_Button">
           <property name="enabled">
            <bool>true</bool>
           </property>
           <property name="maximumSize">
            <size>
             <width>30</width>
             <height>20</height>
            </size>
           </property>
           <property name="text">
            <string/>
           </property>
          </widget>
         </item>
         <item row="0" column="0" alignment="Qt::AlignHCenter">
          <widget class="QPushButton" name="up_Button">
           <property name="enabled">
            <bool>true</bool>
           </property>
           <property name="maximumSize">
            <size>
             <width>30</width>
             <height>20</height>
            </size>
           </property>
           <property name="layoutDirection">
            <enum>Qt::LeftToRight</enum>
           </property>
           <property name="autoFillBackground">
            <bool>false</bool>
           </property>
           <property name="text">
            <string/>
           </property>
          </widget>
         </item>
         <item row="1" column="0" alignment="Qt::AlignHCenter|Qt::AlignVCenter">
          <widget class="QDoubleSpinBox" name="z_step_size_doubleSpinBox">
           <property name="enabled">
            <bool>true</bool>
           </property>
           <property name="sizePolicy">
            <sizepolicy hsizetype="Fixed" vsizetype="Fixed">
             <horstretch>0</horstretch>
             <verstretch>0</verstretch>
            </sizepolicy>
           </property>
           <property name="minimumSize">
            <size>
             <width>100</width>
             <height>0</height>
            </size>
           </property>
           <property name="maximumSize">
            <size>
             <width>150</width>
             <height>16777215</height>
            </size>
           </property>
           <property name="alignment">
            <set>Qt::AlignCenter</set>
           </property>
           <property name="buttonSymbols">
            <enum>QAbstractSpinBox::PlusMinus</enum>
           </property>
<<<<<<< HEAD
=======
           <property name="showGroupSeparator" stdset="0">
            <bool>false</bool>
           </property>
           <property name="maximum">
            <double>10000.000000000000000</double>
           </property>
           <property name="singleStep">
            <double>0.100000000000000</double>
           </property>
           <property name="value">
            <double>1.000000000000000</double>
           </property>
          </widget>
         </item>
         <item row="3" column="0">
          <widget class="QCheckBox" name="snap_on_click_z_checkBox">
           <property name="text">
            <string>snap on click</string>
           </property>
>>>>>>> dc97a70c
          </widget>
         </item>
        </layout>
       </widget>
      </item>
<<<<<<< HEAD
     </layout>
    </widget>
   </item>
   <item row="0" column="0" colspan="2">
    <widget class="QGroupBox" name="groupBox">
     <property name="maximumSize">
      <size>
       <width>16777215</width>
       <height>70</height>
      </size>
     </property>
     <property name="title">
      <string>MIcro-Manager Configuration</string>
     </property>
     <layout class="QGridLayout" name="gridLayout">
      <item row="0" column="0">
       <widget class="QLineEdit" name="cfg_LineEdit">
        <property name="sizePolicy">
         <sizepolicy hsizetype="Expanding" vsizetype="Expanding">
          <horstretch>0</horstretch>
          <verstretch>0</verstretch>
         </sizepolicy>
        </property>
        <property name="readOnly">
         <bool>true</bool>
        </property>
       </widget>
      </item>
      <item row="0" column="1">
       <widget class="QPushButton" name="browse_cfg_Button">
        <property name="sizePolicy">
         <sizepolicy hsizetype="Fixed" vsizetype="Fixed">
          <horstretch>0</horstretch>
          <verstretch>0</verstretch>
         </sizepolicy>
        </property>
        <property name="text">
         <string>...</string>
        </property>
       </widget>
      </item>
      <item row="0" column="2">
       <widget class="QPushButton" name="load_cfg_Button">
        <property name="sizePolicy">
         <sizepolicy hsizetype="Fixed" vsizetype="Fixed">
          <horstretch>0</horstretch>
          <verstretch>0</verstretch>
         </sizepolicy>
        </property>
        <property name="text">
         <string>Load</string>
=======
      <item row="0" column="0" rowspan="3" colspan="3">
       <layout class="QGridLayout" name="gridLayout_8">
        <item row="0" column="0">
         <widget class="QLabel" name="label_7">
          <property name="sizePolicy">
           <sizepolicy hsizetype="Fixed" vsizetype="Fixed">
            <horstretch>0</horstretch>
            <verstretch>0</verstretch>
           </sizepolicy>
          </property>
          <property name="text">
           <string>x:</string>
          </property>
         </widget>
        </item>
        <item row="0" column="1">
         <widget class="QLineEdit" name="x_lineEdit">
          <property name="enabled">
           <bool>true</bool>
          </property>
          <property name="alignment">
           <set>Qt::AlignCenter</set>
          </property>
          <property name="readOnly">
           <bool>true</bool>
          </property>
         </widget>
        </item>
        <item row="0" column="2">
         <widget class="QLabel" name="label_8">
          <property name="sizePolicy">
           <sizepolicy hsizetype="Fixed" vsizetype="Fixed">
            <horstretch>0</horstretch>
            <verstretch>0</verstretch>
           </sizepolicy>
          </property>
          <property name="text">
           <string>y:</string>
          </property>
         </widget>
        </item>
        <item row="0" column="4">
         <widget class="QLineEdit" name="y_lineEdit">
          <property name="alignment">
           <set>Qt::AlignCenter</set>
          </property>
          <property name="readOnly">
           <bool>true</bool>
          </property>
         </widget>
        </item>
        <item row="0" column="5">
         <widget class="QLabel" name="label_9">
          <property name="sizePolicy">
           <sizepolicy hsizetype="Fixed" vsizetype="Fixed">
            <horstretch>0</horstretch>
            <verstretch>0</verstretch>
           </sizepolicy>
          </property>
          <property name="text">
           <string>z:</string>
          </property>
         </widget>
        </item>
        <item row="0" column="6">
         <widget class="QLineEdit" name="z_lineEdit">
          <property name="alignment">
           <set>Qt::AlignCenter</set>
          </property>
          <property name="readOnly">
           <bool>true</bool>
          </property>
         </widget>
        </item>
       </layout>
      </item>
      <item row="3" column="2">
       <widget class="QGroupBox" name="offset_Z_groupBox">
        <property name="enabled">
         <bool>true</bool>
        </property>
        <property name="minimumSize">
         <size>
          <width>130</width>
          <height>0</height>
         </size>
        </property>
        <property name="maximumSize">
         <size>
          <width>130</width>
          <height>16777215</height>
         </size>
        </property>
        <property name="title">
         <string>PFS Offset</string>
>>>>>>> dc97a70c
        </property>
        <layout class="QGridLayout" name="gridLayout_12">
         <property name="topMargin">
          <number>15</number>
         </property>
         <item row="2" column="0" alignment="Qt::AlignHCenter">
          <widget class="QPushButton" name="offset_down_Button">
           <property name="enabled">
            <bool>true</bool>
           </property>
           <property name="maximumSize">
            <size>
             <width>30</width>
             <height>20</height>
            </size>
           </property>
           <property name="text">
            <string/>
           </property>
          </widget>
         </item>
         <item row="0" column="0" alignment="Qt::AlignHCenter">
          <widget class="QPushButton" name="offset_up_Button">
           <property name="enabled">
            <bool>true</bool>
           </property>
           <property name="maximumSize">
            <size>
             <width>30</width>
             <height>20</height>
            </size>
           </property>
           <property name="layoutDirection">
            <enum>Qt::LeftToRight</enum>
           </property>
           <property name="autoFillBackground">
            <bool>false</bool>
           </property>
           <property name="text">
            <string/>
           </property>
          </widget>
         </item>
         <item row="1" column="0" alignment="Qt::AlignHCenter|Qt::AlignVCenter">
          <widget class="QDoubleSpinBox" name="offset_z_step_size_doubleSpinBox">
           <property name="enabled">
            <bool>true</bool>
           </property>
           <property name="sizePolicy">
            <sizepolicy hsizetype="Fixed" vsizetype="Fixed">
             <horstretch>0</horstretch>
             <verstretch>0</verstretch>
            </sizepolicy>
           </property>
           <property name="minimumSize">
            <size>
             <width>100</width>
             <height>0</height>
            </size>
           </property>
           <property name="maximumSize">
            <size>
             <width>150</width>
             <height>16777215</height>
            </size>
           </property>
           <property name="alignment">
            <set>Qt::AlignCenter</set>
           </property>
           <property name="buttonSymbols">
            <enum>QAbstractSpinBox::PlusMinus</enum>
           </property>
           <property name="showGroupSeparator" stdset="0">
            <bool>false</bool>
           </property>
           <property name="maximum">
            <double>10000.000000000000000</double>
           </property>
           <property name="singleStep">
            <double>0.100000000000000</double>
           </property>
           <property name="value">
            <double>1.000000000000000</double>
           </property>
          </widget>
         </item>
         <item row="3" column="0">
          <widget class="QCheckBox" name="offset_snap_on_click_z_checkBox">
           <property name="text">
            <string>snap on click</string>
           </property>
          </widget>
         </item>
        </layout>
       </widget>
      </item>
     </layout>
    </widget>
   </item>
<<<<<<< HEAD
   <item row="1" column="1">
    <widget class="QGroupBox" name="camera_groupBox">
=======
   <item row="4" column="0" colspan="2">
    <widget class="QTabWidget" name="tabWidget">
>>>>>>> dc97a70c
     <property name="enabled">
      <bool>true</bool>
     </property>
     <property name="minimumSize">
      <size>
       <width>360</width>
       <height>0</height>
      </size>
     </property>
     <property name="currentIndex">
      <number>0</number>
     </property>
<<<<<<< HEAD
     <layout class="QGridLayout" name="gridLayout_6">
      <item row="0" column="0">
       <widget class="QLabel" name="label_22">
        <property name="sizePolicy">
         <sizepolicy hsizetype="Preferred" vsizetype="Fixed">
          <horstretch>0</horstretch>
          <verstretch>0</verstretch>
         </sizepolicy>
        </property>
        <property name="maximumSize">
         <size>
          <width>65</width>
          <height>16777215</height>
         </size>
        </property>
        <property name="text">
         <string>Binning:</string>
        </property>
       </widget>
      </item>
      <item row="0" column="1">
       <widget class="QComboBox" name="bin_comboBox">
        <property name="enabled">
         <bool>true</bool>
        </property>
        <property name="sizePolicy">
         <sizepolicy hsizetype="Expanding" vsizetype="Fixed">
          <horstretch>0</horstretch>
          <verstretch>0</verstretch>
         </sizepolicy>
        </property>
        <property name="maximumSize">
         <size>
          <width>75</width>
          <height>16777215</height>
         </size>
        </property>
       </widget>
      </item>
      <item row="0" column="2">
       <widget class="QLabel" name="label">
        <property name="minimumSize">
         <size>
          <width>70</width>
          <height>0</height>
         </size>
        </property>
        <property name="maximumSize">
         <size>
          <width>70</width>
          <height>16777215</height>
         </size>
        </property>
        <property name="text">
         <string>Pixel (µm):</string>
        </property>
       </widget>
      </item>
      <item row="0" column="3">
       <widget class="QDoubleSpinBox" name="px_size_doubleSpinBox">
        <property name="maximumSize">
         <size>
          <width>120</width>
          <height>16777215</height>
         </size>
        </property>
        <property name="alignment">
         <set>Qt::AlignCenter</set>
        </property>
        <property name="buttonSymbols">
         <enum>QAbstractSpinBox::PlusMinus</enum>
        </property>
        <property name="minimum">
         <double>1.000000000000000</double>
        </property>
        <property name="value">
         <double>6.500000000000000</double>
        </property>
       </widget>
      </item>
      <item row="1" column="0">
       <widget class="QLabel" name="label_6">
        <property name="sizePolicy">
         <sizepolicy hsizetype="Preferred" vsizetype="Fixed">
          <horstretch>0</horstretch>
          <verstretch>0</verstretch>
         </sizepolicy>
        </property>
        <property name="maximumSize">
         <size>
          <width>65</width>
          <height>16777215</height>
         </size>
        </property>
        <property name="text">
         <string>Bit Depth:</string>
        </property>
       </widget>
      </item>
      <item row="1" column="1">
       <widget class="QComboBox" name="bit_comboBox">
        <property name="enabled">
         <bool>true</bool>
        </property>
        <property name="sizePolicy">
         <sizepolicy hsizetype="Expanding" vsizetype="Fixed">
          <horstretch>0</horstretch>
          <verstretch>0</verstretch>
         </sizepolicy>
        </property>
        <property name="maximumSize">
         <size>
          <width>75</width>
          <height>16777215</height>
         </size>
        </property>
       </widget>
      </item>
      <item row="1" column="2" colspan="2">
       <layout class="QGridLayout" name="gridLayout_3">
        <item row="0" column="0">
         <widget class="QLabel" name="label_2">
          <property name="sizePolicy">
           <sizepolicy hsizetype="Fixed" vsizetype="Preferred">
            <horstretch>0</horstretch>
            <verstretch>0</verstretch>
           </sizepolicy>
          </property>
          <property name="text">
           <string>ROI:</string>
          </property>
         </widget>
        </item>
        <item row="0" column="1">
         <widget class="QComboBox" name="cam_roi_comboBox">
          <property name="sizePolicy">
           <sizepolicy hsizetype="Fixed" vsizetype="Fixed">
            <horstretch>0</horstretch>
            <verstretch>0</verstretch>
           </sizepolicy>
          </property>
          <property name="minimumSize">
           <size>
            <width>75</width>
            <height>0</height>
           </size>
          </property>
         </widget>
        </item>
        <item row="0" column="2">
         <widget class="QPushButton" name="crop_Button">
          <property name="sizePolicy">
           <sizepolicy hsizetype="Fixed" vsizetype="Fixed">
            <horstretch>0</horstretch>
            <verstretch>0</verstretch>
           </sizepolicy>
          </property>
          <property name="maximumSize">
           <size>
            <width>40</width>
            <height>16777215</height>
           </size>
          </property>
          <property name="text">
           <string>Crop</string>
          </property>
         </widget>
        </item>
       </layout>
      </item>
     </layout>
    </widget>
   </item>
   <item row="1" column="0">
    <widget class="QGroupBox" name="objective_groupBox">
     <property name="enabled">
      <bool>true</bool>
     </property>
     <property name="minimumSize">
      <size>
       <width>160</width>
       <height>0</height>
      </size>
     </property>
     <property name="maximumSize">
      <size>
       <width>180</width>
       <height>16777215</height>
      </size>
     </property>
     <property name="title">
      <string>Objectives</string>
     </property>
     <layout class="QGridLayout" name="gridLayout_2">
      <item row="0" column="0">
       <widget class="QComboBox" name="objective_comboBox">
        <property name="enabled">
         <bool>true</bool>
        </property>
        <property name="sizePolicy">
         <sizepolicy hsizetype="Fixed" vsizetype="Fixed">
          <horstretch>0</horstretch>
          <verstretch>0</verstretch>
         </sizepolicy>
        </property>
        <property name="minimumSize">
         <size>
          <width>130</width>
          <height>0</height>
         </size>
        </property>
        <property name="maximumSize">
         <size>
          <width>150</width>
          <height>16777215</height>
         </size>
        </property>
        <property name="toolTipDuration">
         <number>0</number>
        </property>
       </widget>
      </item>
     </layout>
=======
     <widget class="QWidget" name="snap_live_tab">
      <property name="enabled">
       <bool>true</bool>
      </property>
      <attribute name="title">
       <string>Snap/Live</string>
      </attribute>
      <layout class="QGridLayout" name="gridLayout_13">
       <item row="0" column="1">
        <widget class="QGroupBox" name="exp_groupBox">
         <property name="enabled">
          <bool>true</bool>
         </property>
         <property name="minimumSize">
          <size>
           <width>0</width>
           <height>70</height>
          </size>
         </property>
         <property name="maximumSize">
          <size>
           <width>16777215</width>
           <height>70</height>
          </size>
         </property>
         <property name="title">
          <string>Exposure Time</string>
         </property>
         <layout class="QHBoxLayout" name="horizontalLayout_3">
          <item>
           <widget class="QDoubleSpinBox" name="exp_spinBox">
            <property name="enabled">
             <bool>true</bool>
            </property>
            <property name="alignment">
             <set>Qt::AlignCenter</set>
            </property>
            <property name="minimum">
             <double>1.000000000000000</double>
            </property>
            <property name="maximum">
             <double>100000.000000000000000</double>
            </property>
           </widget>
          </item>
          <item>
           <widget class="QLabel" name="label_12">
            <property name="minimumSize">
             <size>
              <width>30</width>
              <height>0</height>
             </size>
            </property>
            <property name="maximumSize">
             <size>
              <width>30</width>
              <height>16777215</height>
             </size>
            </property>
            <property name="text">
             <string> ms</string>
            </property>
           </widget>
          </item>
          <item>
           <spacer name="horizontalSpacer_2">
            <property name="orientation">
             <enum>Qt::Horizontal</enum>
            </property>
            <property name="sizeType">
             <enum>QSizePolicy::Fixed</enum>
            </property>
            <property name="sizeHint" stdset="0">
             <size>
              <width>40</width>
              <height>20</height>
             </size>
            </property>
           </spacer>
          </item>
         </layout>
        </widget>
       </item>
       <item row="2" column="0" colspan="2">
        <widget class="QFrame" name="frame_2">
         <property name="maximumSize">
          <size>
           <width>16777215</width>
           <height>50</height>
          </size>
         </property>
         <property name="frameShape">
          <enum>QFrame::StyledPanel</enum>
         </property>
         <property name="frameShadow">
          <enum>QFrame::Raised</enum>
         </property>
         <layout class="QGridLayout" name="gridLayout_11">
          <item row="0" column="0">
           <widget class="QLabel" name="label_18">
            <property name="enabled">
             <bool>true</bool>
            </property>
            <property name="sizePolicy">
             <sizepolicy hsizetype="Minimum" vsizetype="Preferred">
              <horstretch>0</horstretch>
              <verstretch>0</verstretch>
             </sizepolicy>
            </property>
            <property name="maximumSize">
             <size>
              <width>70</width>
              <height>16777215</height>
             </size>
            </property>
            <property name="text">
             <string>(min, max)</string>
            </property>
           </widget>
          </item>
          <item row="0" column="1">
           <widget class="QLabel" name="max_min_val_label">
            <property name="text">
             <string/>
            </property>
           </widget>
          </item>
         </layout>
        </widget>
       </item>
       <item row="1" column="0" colspan="2">
        <widget class="QFrame" name="frame">
         <property name="maximumSize">
          <size>
           <width>16777215</width>
           <height>65</height>
          </size>
         </property>
         <property name="frameShape">
          <enum>QFrame::StyledPanel</enum>
         </property>
         <property name="frameShadow">
          <enum>QFrame::Raised</enum>
         </property>
         <layout class="QGridLayout" name="gridLayout_10">
          <item row="0" column="1">
           <widget class="QPushButton" name="live_Button">
            <property name="enabled">
             <bool>true</bool>
            </property>
            <property name="minimumSize">
             <size>
              <width>200</width>
              <height>50</height>
             </size>
            </property>
            <property name="maximumSize">
             <size>
              <width>200</width>
              <height>50</height>
             </size>
            </property>
            <property name="text">
             <string>Live</string>
            </property>
           </widget>
          </item>
          <item row="0" column="0">
           <widget class="QPushButton" name="snap_Button">
            <property name="enabled">
             <bool>true</bool>
            </property>
            <property name="sizePolicy">
             <sizepolicy hsizetype="Minimum" vsizetype="Fixed">
              <horstretch>0</horstretch>
              <verstretch>0</verstretch>
             </sizepolicy>
            </property>
            <property name="minimumSize">
             <size>
              <width>200</width>
              <height>50</height>
             </size>
            </property>
            <property name="maximumSize">
             <size>
              <width>200</width>
              <height>50</height>
             </size>
            </property>
            <property name="text">
             <string> Snap</string>
            </property>
           </widget>
          </item>
         </layout>
        </widget>
       </item>
       <item row="0" column="0">
        <widget class="QGroupBox" name="snap_channel_groupBox">
         <property name="enabled">
          <bool>true</bool>
         </property>
         <property name="minimumSize">
          <size>
           <width>0</width>
           <height>70</height>
          </size>
         </property>
         <property name="maximumSize">
          <size>
           <width>16777215</width>
           <height>70</height>
          </size>
         </property>
         <property name="title">
          <string>Channel</string>
         </property>
         <layout class="QHBoxLayout" name="horizontalLayout_2">
          <item>
           <widget class="QComboBox" name="snap_channel_comboBox">
            <property name="enabled">
             <bool>true</bool>
            </property>
            <property name="maximumSize">
             <size>
              <width>16777215</width>
              <height>16777215</height>
             </size>
            </property>
           </widget>
          </item>
          <item>
           <spacer name="horizontalSpacer">
            <property name="orientation">
             <enum>Qt::Horizontal</enum>
            </property>
            <property name="sizeType">
             <enum>QSizePolicy::Fixed</enum>
            </property>
            <property name="sizeHint" stdset="0">
             <size>
              <width>40</width>
              <height>20</height>
             </size>
            </property>
           </spacer>
          </item>
         </layout>
        </widget>
       </item>
       <item row="3" column="0">
        <spacer name="verticalSpacer">
         <property name="orientation">
          <enum>Qt::Vertical</enum>
         </property>
         <property name="sizeHint" stdset="0">
          <size>
           <width>20</width>
           <height>40</height>
          </size>
         </property>
        </spacer>
       </item>
      </layout>
     </widget>
>>>>>>> dc97a70c
    </widget>
   </item>
   <item row="3" column="0" colspan="2">
    <widget class="QTabWidget" name="tabWidget">
     <property name="enabled">
      <bool>true</bool>
     </property>
     <property name="minimumSize">
      <size>
       <width>0</width>
       <height>0</height>
      </size>
     </property>
     <property name="currentIndex">
      <number>0</number>
     </property>
     <widget class="QWidget" name="snap_live_tab">
      <property name="enabled">
       <bool>true</bool>
      </property>
      <attribute name="title">
       <string>Snap/Live</string>
      </attribute>
      <layout class="QGridLayout" name="gridLayout_9">
       <item row="0" column="0">
        <widget class="QGroupBox" name="snap_channel_groupBox">
         <property name="enabled">
          <bool>true</bool>
         </property>
         <property name="minimumSize">
          <size>
           <width>0</width>
           <height>70</height>
          </size>
         </property>
         <property name="maximumSize">
          <size>
           <width>16777215</width>
           <height>70</height>
          </size>
         </property>
         <property name="title">
          <string>Channel</string>
         </property>
         <layout class="QHBoxLayout" name="horizontalLayout_2">
          <item>
           <widget class="QComboBox" name="snap_channel_comboBox">
            <property name="enabled">
             <bool>true</bool>
            </property>
            <property name="maximumSize">
             <size>
              <width>16777215</width>
              <height>16777215</height>
             </size>
            </property>
           </widget>
          </item>
          <item>
           <spacer name="horizontalSpacer">
            <property name="orientation">
             <enum>Qt::Horizontal</enum>
            </property>
            <property name="sizeType">
             <enum>QSizePolicy::Fixed</enum>
            </property>
            <property name="sizeHint" stdset="0">
             <size>
              <width>40</width>
              <height>20</height>
             </size>
            </property>
           </spacer>
          </item>
         </layout>
        </widget>
       </item>
       <item row="0" column="1">
        <widget class="QGroupBox" name="exp_groupBox">
         <property name="enabled">
          <bool>true</bool>
         </property>
         <property name="minimumSize">
          <size>
           <width>0</width>
           <height>70</height>
          </size>
         </property>
         <property name="maximumSize">
          <size>
           <width>16777215</width>
           <height>70</height>
          </size>
         </property>
         <property name="title">
          <string>Exposure Time</string>
         </property>
         <layout class="QHBoxLayout" name="horizontalLayout_3">
          <item>
           <widget class="QDoubleSpinBox" name="exp_spinBox">
            <property name="enabled">
             <bool>true</bool>
            </property>
            <property name="alignment">
             <set>Qt::AlignCenter</set>
            </property>
            <property name="minimum">
             <double>1.000000000000000</double>
            </property>
            <property name="maximum">
             <double>100000.000000000000000</double>
            </property>
           </widget>
          </item>
          <item>
           <widget class="QLabel" name="label_12">
            <property name="minimumSize">
             <size>
              <width>30</width>
              <height>0</height>
             </size>
            </property>
            <property name="maximumSize">
             <size>
              <width>30</width>
              <height>16777215</height>
             </size>
            </property>
            <property name="text">
             <string> ms</string>
            </property>
           </widget>
          </item>
          <item>
           <spacer name="horizontalSpacer_2">
            <property name="orientation">
             <enum>Qt::Horizontal</enum>
            </property>
            <property name="sizeType">
             <enum>QSizePolicy::Fixed</enum>
            </property>
            <property name="sizeHint" stdset="0">
             <size>
              <width>40</width>
              <height>20</height>
             </size>
            </property>
           </spacer>
          </item>
         </layout>
        </widget>
       </item>
       <item row="1" column="0" colspan="2">
        <widget class="QFrame" name="frame">
         <property name="maximumSize">
          <size>
           <width>16777215</width>
           <height>65</height>
          </size>
         </property>
         <property name="frameShape">
          <enum>QFrame::StyledPanel</enum>
         </property>
         <property name="frameShadow">
          <enum>QFrame::Raised</enum>
         </property>
         <layout class="QGridLayout" name="gridLayout_10">
          <item row="0" column="1">
           <widget class="QPushButton" name="live_Button">
            <property name="enabled">
             <bool>true</bool>
            </property>
            <property name="minimumSize">
             <size>
              <width>200</width>
              <height>50</height>
             </size>
            </property>
            <property name="maximumSize">
             <size>
              <width>200</width>
              <height>50</height>
             </size>
            </property>
            <property name="text">
             <string>Live</string>
            </property>
           </widget>
          </item>
          <item row="0" column="0">
           <widget class="QPushButton" name="snap_Button">
            <property name="enabled">
             <bool>true</bool>
            </property>
            <property name="sizePolicy">
             <sizepolicy hsizetype="Minimum" vsizetype="Fixed">
              <horstretch>0</horstretch>
              <verstretch>0</verstretch>
             </sizepolicy>
            </property>
            <property name="minimumSize">
             <size>
              <width>200</width>
              <height>50</height>
             </size>
            </property>
            <property name="maximumSize">
             <size>
              <width>200</width>
              <height>50</height>
             </size>
            </property>
            <property name="text">
             <string> Snap</string>
            </property>
           </widget>
          </item>
         </layout>
        </widget>
       </item>
       <item row="2" column="0" colspan="2">
        <widget class="QFrame" name="frame_2">
         <property name="maximumSize">
          <size>
           <width>16777215</width>
           <height>50</height>
          </size>
         </property>
         <property name="frameShape">
          <enum>QFrame::StyledPanel</enum>
         </property>
         <property name="frameShadow">
          <enum>QFrame::Raised</enum>
         </property>
         <layout class="QGridLayout" name="gridLayout_11">
          <item row="0" column="0">
           <widget class="QLabel" name="label_18">
            <property name="enabled">
             <bool>true</bool>
            </property>
            <property name="sizePolicy">
             <sizepolicy hsizetype="Minimum" vsizetype="Preferred">
              <horstretch>0</horstretch>
              <verstretch>0</verstretch>
             </sizepolicy>
            </property>
            <property name="maximumSize">
             <size>
              <width>70</width>
              <height>16777215</height>
             </size>
            </property>
            <property name="text">
             <string>(min, max)</string>
            </property>
           </widget>
          </item>
          <item row="0" column="1">
           <widget class="QLabel" name="max_min_val_label">
            <property name="text">
             <string/>
            </property>
           </widget>
          </item>
         </layout>
        </widget>
       </item>
       <item row="3" column="0">
        <spacer name="verticalSpacer">
         <property name="orientation">
          <enum>Qt::Vertical</enum>
         </property>
         <property name="sizeHint" stdset="0">
          <size>
           <width>20</width>
           <height>40</height>
          </size>
         </property>
        </spacer>
       </item>
      </layout>
     </widget>
    </widget>
   </item>
  </layout>
 </widget>
 <resources/>
 <connections/>
</ui><|MERGE_RESOLUTION|>--- conflicted
+++ resolved
@@ -7,14 +7,6 @@
     <x>0</x>
     <y>0</y>
     <width>544</width>
-<<<<<<< HEAD
-    <height>844</height>
-   </rect>
-  </property>
-  <layout class="QGridLayout" name="gridLayout_5">
-   <item row="2" column="0" colspan="2">
-    <widget class="QGroupBox" name="stage_groupBox">
-=======
     <height>855</height>
    </rect>
   </property>
@@ -140,7 +132,6 @@
    </item>
    <item row="1" column="1" rowspan="2">
     <widget class="QGroupBox" name="camera_groupBox">
->>>>>>> dc97a70c
      <property name="enabled">
       <bool>true</bool>
      </property>
@@ -152,33 +143,6 @@
      </property>
      <property name="minimumSize">
       <size>
-<<<<<<< HEAD
-       <width>0</width>
-       <height>170</height>
-      </size>
-     </property>
-     <property name="maximumSize">
-      <size>
-       <width>16777215</width>
-       <height>170</height>
-      </size>
-     </property>
-     <property name="title">
-      <string>Stage</string>
-     </property>
-     <layout class="QGridLayout" name="gridLayout_12">
-      <property name="leftMargin">
-       <number>12</number>
-      </property>
-      <item row="0" column="2">
-       <widget class="QGroupBox" name="Z_groupBox">
-        <property name="enabled">
-         <bool>true</bool>
-        </property>
-        <property name="minimumSize">
-         <size>
-          <width>120</width>
-=======
        <width>360</width>
        <height>0</height>
       </size>
@@ -230,14 +194,11 @@
         <property name="minimumSize">
          <size>
           <width>70</width>
->>>>>>> dc97a70c
           <height>0</height>
          </size>
         </property>
         <property name="maximumSize">
          <size>
-<<<<<<< HEAD
-=======
           <width>70</width>
           <height>16777215</height>
          </size>
@@ -251,105 +212,10 @@
        <widget class="QDoubleSpinBox" name="px_size_doubleSpinBox">
         <property name="maximumSize">
          <size>
->>>>>>> dc97a70c
           <width>120</width>
           <height>16777215</height>
          </size>
         </property>
-<<<<<<< HEAD
-        <property name="title">
-         <string>Z Control</string>
-        </property>
-        <layout class="QGridLayout" name="gridLayout_7">
-         <property name="topMargin">
-          <number>15</number>
-         </property>
-         <item row="0" column="0" alignment="Qt::AlignHCenter">
-          <widget class="QPushButton" name="up_Button">
-           <property name="enabled">
-            <bool>true</bool>
-           </property>
-           <property name="maximumSize">
-            <size>
-             <width>30</width>
-             <height>20</height>
-            </size>
-           </property>
-           <property name="layoutDirection">
-            <enum>Qt::LeftToRight</enum>
-           </property>
-           <property name="autoFillBackground">
-            <bool>false</bool>
-           </property>
-           <property name="text">
-            <string/>
-           </property>
-          </widget>
-         </item>
-         <item row="1" column="0" alignment="Qt::AlignHCenter|Qt::AlignVCenter">
-          <widget class="QDoubleSpinBox" name="z_step_size_doubleSpinBox">
-           <property name="enabled">
-            <bool>true</bool>
-           </property>
-           <property name="sizePolicy">
-            <sizepolicy hsizetype="Fixed" vsizetype="Fixed">
-             <horstretch>0</horstretch>
-             <verstretch>0</verstretch>
-            </sizepolicy>
-           </property>
-           <property name="minimumSize">
-            <size>
-             <width>100</width>
-             <height>0</height>
-            </size>
-           </property>
-           <property name="maximumSize">
-            <size>
-             <width>150</width>
-             <height>16777215</height>
-            </size>
-           </property>
-           <property name="alignment">
-            <set>Qt::AlignCenter</set>
-           </property>
-           <property name="buttonSymbols">
-            <enum>QAbstractSpinBox::PlusMinus</enum>
-           </property>
-           <property name="showGroupSeparator" stdset="0">
-            <bool>false</bool>
-           </property>
-           <property name="maximum">
-            <double>10000.000000000000000</double>
-           </property>
-           <property name="singleStep">
-            <double>0.100000000000000</double>
-           </property>
-           <property name="value">
-            <double>1.000000000000000</double>
-           </property>
-          </widget>
-         </item>
-         <item row="2" column="0" alignment="Qt::AlignHCenter">
-          <widget class="QPushButton" name="down_Button">
-           <property name="enabled">
-            <bool>true</bool>
-           </property>
-           <property name="maximumSize">
-            <size>
-             <width>30</width>
-             <height>20</height>
-            </size>
-           </property>
-           <property name="text">
-            <string/>
-           </property>
-          </widget>
-         </item>
-        </layout>
-       </widget>
-      </item>
-      <item row="0" column="1">
-=======
         <property name="alignment">
          <set>Qt::AlignCenter</set>
         </property>
@@ -501,7 +367,6 @@
      </property>
      <layout class="QGridLayout" name="gridLayout_14">
       <item row="3" column="0">
->>>>>>> dc97a70c
        <widget class="QGroupBox" name="XY_groupBox">
         <property name="enabled">
          <bool>true</bool>
@@ -546,8 +411,6 @@
          <property name="verticalSpacing">
           <number>0</number>
          </property>
-<<<<<<< HEAD
-=======
          <item row="1" column="2" alignment="Qt::AlignHCenter">
           <widget class="QPushButton" name="right_Button">
            <property name="enabled">
@@ -564,7 +427,6 @@
            </property>
           </widget>
          </item>
->>>>>>> dc97a70c
          <item row="0" column="1" alignment="Qt::AlignHCenter">
           <widget class="QPushButton" name="y_up_Button">
            <property name="enabled">
@@ -618,25 +480,6 @@
            </property>
           </widget>
          </item>
-<<<<<<< HEAD
-         <item row="1" column="0" alignment="Qt::AlignHCenter">
-          <widget class="QPushButton" name="left_Button">
-           <property name="enabled">
-            <bool>true</bool>
-           </property>
-           <property name="maximumSize">
-            <size>
-             <width>20</width>
-             <height>30</height>
-            </size>
-           </property>
-           <property name="text">
-            <string/>
-           </property>
-          </widget>
-         </item>
-=======
->>>>>>> dc97a70c
          <item row="1" column="1" alignment="Qt::AlignHCenter|Qt::AlignVCenter">
           <widget class="QSpinBox" name="xy_step_size_SpinBox">
            <property name="enabled">
@@ -816,8 +659,6 @@
            <property name="buttonSymbols">
             <enum>QAbstractSpinBox::PlusMinus</enum>
            </property>
-<<<<<<< HEAD
-=======
            <property name="showGroupSeparator" stdset="0">
             <bool>false</bool>
            </property>
@@ -837,65 +678,11 @@
            <property name="text">
             <string>snap on click</string>
            </property>
->>>>>>> dc97a70c
           </widget>
          </item>
         </layout>
        </widget>
       </item>
-<<<<<<< HEAD
-     </layout>
-    </widget>
-   </item>
-   <item row="0" column="0" colspan="2">
-    <widget class="QGroupBox" name="groupBox">
-     <property name="maximumSize">
-      <size>
-       <width>16777215</width>
-       <height>70</height>
-      </size>
-     </property>
-     <property name="title">
-      <string>MIcro-Manager Configuration</string>
-     </property>
-     <layout class="QGridLayout" name="gridLayout">
-      <item row="0" column="0">
-       <widget class="QLineEdit" name="cfg_LineEdit">
-        <property name="sizePolicy">
-         <sizepolicy hsizetype="Expanding" vsizetype="Expanding">
-          <horstretch>0</horstretch>
-          <verstretch>0</verstretch>
-         </sizepolicy>
-        </property>
-        <property name="readOnly">
-         <bool>true</bool>
-        </property>
-       </widget>
-      </item>
-      <item row="0" column="1">
-       <widget class="QPushButton" name="browse_cfg_Button">
-        <property name="sizePolicy">
-         <sizepolicy hsizetype="Fixed" vsizetype="Fixed">
-          <horstretch>0</horstretch>
-          <verstretch>0</verstretch>
-         </sizepolicy>
-        </property>
-        <property name="text">
-         <string>...</string>
-        </property>
-       </widget>
-      </item>
-      <item row="0" column="2">
-       <widget class="QPushButton" name="load_cfg_Button">
-        <property name="sizePolicy">
-         <sizepolicy hsizetype="Fixed" vsizetype="Fixed">
-          <horstretch>0</horstretch>
-          <verstretch>0</verstretch>
-         </sizepolicy>
-        </property>
-        <property name="text">
-         <string>Load</string>
-=======
       <item row="0" column="0" rowspan="3" colspan="3">
        <layout class="QGridLayout" name="gridLayout_8">
         <item row="0" column="0">
@@ -991,7 +778,6 @@
         </property>
         <property name="title">
          <string>PFS Offset</string>
->>>>>>> dc97a70c
         </property>
         <layout class="QGridLayout" name="gridLayout_12">
          <property name="topMargin">
@@ -1091,13 +877,8 @@
      </layout>
     </widget>
    </item>
-<<<<<<< HEAD
-   <item row="1" column="1">
-    <widget class="QGroupBox" name="camera_groupBox">
-=======
    <item row="4" column="0" colspan="2">
     <widget class="QTabWidget" name="tabWidget">
->>>>>>> dc97a70c
      <property name="enabled">
       <bool>true</bool>
      </property>
@@ -1110,231 +891,6 @@
      <property name="currentIndex">
       <number>0</number>
      </property>
-<<<<<<< HEAD
-     <layout class="QGridLayout" name="gridLayout_6">
-      <item row="0" column="0">
-       <widget class="QLabel" name="label_22">
-        <property name="sizePolicy">
-         <sizepolicy hsizetype="Preferred" vsizetype="Fixed">
-          <horstretch>0</horstretch>
-          <verstretch>0</verstretch>
-         </sizepolicy>
-        </property>
-        <property name="maximumSize">
-         <size>
-          <width>65</width>
-          <height>16777215</height>
-         </size>
-        </property>
-        <property name="text">
-         <string>Binning:</string>
-        </property>
-       </widget>
-      </item>
-      <item row="0" column="1">
-       <widget class="QComboBox" name="bin_comboBox">
-        <property name="enabled">
-         <bool>true</bool>
-        </property>
-        <property name="sizePolicy">
-         <sizepolicy hsizetype="Expanding" vsizetype="Fixed">
-          <horstretch>0</horstretch>
-          <verstretch>0</verstretch>
-         </sizepolicy>
-        </property>
-        <property name="maximumSize">
-         <size>
-          <width>75</width>
-          <height>16777215</height>
-         </size>
-        </property>
-       </widget>
-      </item>
-      <item row="0" column="2">
-       <widget class="QLabel" name="label">
-        <property name="minimumSize">
-         <size>
-          <width>70</width>
-          <height>0</height>
-         </size>
-        </property>
-        <property name="maximumSize">
-         <size>
-          <width>70</width>
-          <height>16777215</height>
-         </size>
-        </property>
-        <property name="text">
-         <string>Pixel (µm):</string>
-        </property>
-       </widget>
-      </item>
-      <item row="0" column="3">
-       <widget class="QDoubleSpinBox" name="px_size_doubleSpinBox">
-        <property name="maximumSize">
-         <size>
-          <width>120</width>
-          <height>16777215</height>
-         </size>
-        </property>
-        <property name="alignment">
-         <set>Qt::AlignCenter</set>
-        </property>
-        <property name="buttonSymbols">
-         <enum>QAbstractSpinBox::PlusMinus</enum>
-        </property>
-        <property name="minimum">
-         <double>1.000000000000000</double>
-        </property>
-        <property name="value">
-         <double>6.500000000000000</double>
-        </property>
-       </widget>
-      </item>
-      <item row="1" column="0">
-       <widget class="QLabel" name="label_6">
-        <property name="sizePolicy">
-         <sizepolicy hsizetype="Preferred" vsizetype="Fixed">
-          <horstretch>0</horstretch>
-          <verstretch>0</verstretch>
-         </sizepolicy>
-        </property>
-        <property name="maximumSize">
-         <size>
-          <width>65</width>
-          <height>16777215</height>
-         </size>
-        </property>
-        <property name="text">
-         <string>Bit Depth:</string>
-        </property>
-       </widget>
-      </item>
-      <item row="1" column="1">
-       <widget class="QComboBox" name="bit_comboBox">
-        <property name="enabled">
-         <bool>true</bool>
-        </property>
-        <property name="sizePolicy">
-         <sizepolicy hsizetype="Expanding" vsizetype="Fixed">
-          <horstretch>0</horstretch>
-          <verstretch>0</verstretch>
-         </sizepolicy>
-        </property>
-        <property name="maximumSize">
-         <size>
-          <width>75</width>
-          <height>16777215</height>
-         </size>
-        </property>
-       </widget>
-      </item>
-      <item row="1" column="2" colspan="2">
-       <layout class="QGridLayout" name="gridLayout_3">
-        <item row="0" column="0">
-         <widget class="QLabel" name="label_2">
-          <property name="sizePolicy">
-           <sizepolicy hsizetype="Fixed" vsizetype="Preferred">
-            <horstretch>0</horstretch>
-            <verstretch>0</verstretch>
-           </sizepolicy>
-          </property>
-          <property name="text">
-           <string>ROI:</string>
-          </property>
-         </widget>
-        </item>
-        <item row="0" column="1">
-         <widget class="QComboBox" name="cam_roi_comboBox">
-          <property name="sizePolicy">
-           <sizepolicy hsizetype="Fixed" vsizetype="Fixed">
-            <horstretch>0</horstretch>
-            <verstretch>0</verstretch>
-           </sizepolicy>
-          </property>
-          <property name="minimumSize">
-           <size>
-            <width>75</width>
-            <height>0</height>
-           </size>
-          </property>
-         </widget>
-        </item>
-        <item row="0" column="2">
-         <widget class="QPushButton" name="crop_Button">
-          <property name="sizePolicy">
-           <sizepolicy hsizetype="Fixed" vsizetype="Fixed">
-            <horstretch>0</horstretch>
-            <verstretch>0</verstretch>
-           </sizepolicy>
-          </property>
-          <property name="maximumSize">
-           <size>
-            <width>40</width>
-            <height>16777215</height>
-           </size>
-          </property>
-          <property name="text">
-           <string>Crop</string>
-          </property>
-         </widget>
-        </item>
-       </layout>
-      </item>
-     </layout>
-    </widget>
-   </item>
-   <item row="1" column="0">
-    <widget class="QGroupBox" name="objective_groupBox">
-     <property name="enabled">
-      <bool>true</bool>
-     </property>
-     <property name="minimumSize">
-      <size>
-       <width>160</width>
-       <height>0</height>
-      </size>
-     </property>
-     <property name="maximumSize">
-      <size>
-       <width>180</width>
-       <height>16777215</height>
-      </size>
-     </property>
-     <property name="title">
-      <string>Objectives</string>
-     </property>
-     <layout class="QGridLayout" name="gridLayout_2">
-      <item row="0" column="0">
-       <widget class="QComboBox" name="objective_comboBox">
-        <property name="enabled">
-         <bool>true</bool>
-        </property>
-        <property name="sizePolicy">
-         <sizepolicy hsizetype="Fixed" vsizetype="Fixed">
-          <horstretch>0</horstretch>
-          <verstretch>0</verstretch>
-         </sizepolicy>
-        </property>
-        <property name="minimumSize">
-         <size>
-          <width>130</width>
-          <height>0</height>
-         </size>
-        </property>
-        <property name="maximumSize">
-         <size>
-          <width>150</width>
-          <height>16777215</height>
-         </size>
-        </property>
-        <property name="toolTipDuration">
-         <number>0</number>
-        </property>
-       </widget>
-      </item>
-     </layout>
-=======
      <widget class="QWidget" name="snap_live_tab">
       <property name="enabled">
        <bool>true</bool>
@@ -1601,7 +1157,6 @@
        </item>
       </layout>
      </widget>
->>>>>>> dc97a70c
     </widget>
    </item>
    <item row="3" column="0" colspan="2">
