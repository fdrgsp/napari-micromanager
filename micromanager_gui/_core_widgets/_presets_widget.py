from typing import Optional, Tuple

from pymmcore_plus import DeviceType
from qtpy.QtWidgets import QComboBox, QHBoxLayout, QWidget
from superqt.utils import signals_blocked

from .._core import get_core_singleton
from .._util import get_dev_prop, set_wdg_color


class PresetsWidget(QWidget):
    """Create a QCombobox Widget for a specified group presets"""

    def __init__(
        self,
        group: str,
        text_color: str = "black",
        parent: Optional[QWidget] = None,
    ) -> None:

        super().__init__(parent)

        self._mmc = get_core_singleton()

        self._group = group
        self.text_color = text_color

        if self._group not in self._mmc.getAvailableConfigGroups():
            raise ValueError(f"{self._group} group does not exist.")

        self._presets = list(self._mmc.getAvailableConfigs(self._group))

        if not self._presets:
            raise ValueError(f"{self._group} group does not have presets.")

        self.dev_prop = get_dev_prop(self._group, self._presets[0])

        self._check_if_presets_have_same_props()

        self._combo = QComboBox()
        self._combo.addItems(self._presets)

        self.setLayout(QHBoxLayout())
        self.layout().setContentsMargins(0, 0, 0, 0)
        self.layout().addWidget(self._combo)
        set_wdg_color(self.text_color, self._combo)
        self._combo.currentTextChanged.connect(self._on_combo_changed)
        self._combo.textActivated.connect(self._on_text_activate)

        self._mmc.events.configSet.connect(self._on_cfg_set)
        self._mmc.events.systemConfigurationLoaded.connect(self.refresh)
        self._mmc.events.propertyChanged.connect(self._on_property_changed)

        self.destroyed.connect(self.disconnect)

    def _check_if_presets_have_same_props(self):
        for idx, preset in enumerate(self._presets):
            if idx == 0:
                continue
            device_property = get_dev_prop(self._group, preset)
            if len(device_property) != len(self.dev_prop):
                raise ValueError(f"{self._presets} must have the same properties.")

    def _on_text_activate(self, text: str):
        """Used in case there is only one preset"""
        if len(self._presets) == 1:
            self._mmc.setConfig(self._group, text)
            set_wdg_color(self.text_color, self._combo)

    def _on_combo_changed(self, text: str) -> None:
        self._mmc.setConfig(self._group, text)
        set_wdg_color(self.text_color, self._combo)

    def _set_if_props_match_preset(self):
        """
        Check if a preset matches the current system state.
        If true, set the combobox to the preset with 'text_color'.
        If false, set the combobox color to 'magenta'.
        """
        for preset in self._presets:
            _set_combo = True
            for (dev, prop, value) in self._mmc.getConfigData(self._group, preset):
                cache_value = self._mmc.getPropertyFromCache(dev, prop)
                if cache_value != value:
                    _set_combo = False
                    break
            if _set_combo:
                with signals_blocked(self._combo):
                    self._combo.setCurrentText(preset)
                    set_wdg_color(self.text_color, self._combo)
                    return
        # None of the presets match the current system state
        set_wdg_color("magenta", self._combo)

    def _on_cfg_set(self, group: str, preset: str) -> None:
        if group == self._group and self._combo.currentText() != preset:
            with signals_blocked(self._combo):
                self._combo.setCurrentText(preset)
                set_wdg_color(self.text_color, self._combo)
        else:
            dev_prop_list = get_dev_prop(group, preset)
            if any(dev_prop for dev_prop in dev_prop_list if dev_prop in self.dev_prop):
                self._set_if_props_match_preset()

    def _on_property_changed(self, device: str, property: str, value: str):
        if (device, property) not in self.dev_prop:
            if self._mmc.getDeviceType(device) != DeviceType.StateDevice:
                return
            # a StateDevice has also a "Label" property. If "Label" is not
            # in dev_prop, we check if the property "State" is in dev_prop.
            if (device, "State") not in self.dev_prop:
                return
        self._set_if_props_match_preset()

    def refresh(self) -> None:
        with signals_blocked(self._combo):
            self._combo.clear()
            if self._group not in self._mmc.getAvailableConfigGroups():
                self._combo.addItem(f"No group named {self._group}.")
                self._combo.setEnabled(False)
            else:
                presets = self._mmc.getAvailableConfigs(self._group)
                self._combo.addItems(presets)
                self._combo.setEnabled(True)

<<<<<<< HEAD
    def _highlight_if_prop_changed(self, device: str, property: str, value: str):
        """Set the text color to magenta if a preset property has changed"""

        if (device, property) not in self.dev_prop:
            if self._mmc.getDeviceType(device) != DeviceType.StateDevice:
                return
            # a StateDevice has also a "Label" property. If "Label" is not
            # in dev_prop, we check if the property "State" is in dev_prop.
            if (device, "State") not in self.dev_prop:
                return
=======
    def value(self) -> str:
        return self._combo.currentText()
>>>>>>> 35822847

    def setValue(self, value: str) -> None:
        if value not in self._mmc.getAvailableConfigs(self._group):
            raise ValueError(
                f"{value!r} must be one of {self._mmc.getAvailableConfigs(self._group)}"
            )
        self._combo.setCurrentText(str(value))

<<<<<<< HEAD
    def _set_if_props_match_preset(self):
        """
        Check if a preset matches the current system state.
        If True, set the combobox to the preset with 'text_color'.
        If False, set the combobox color to magenta.
        """
        for preset in self._presets:
            _set_combo = True
            for (dev, prop, value) in self._mmc.getConfigData(self._group, preset):
                cache_value = self._mmc.getPropertyFromCache(dev, prop)
                if cache_value != value:
                    _set_combo = False
                    break
            if _set_combo:
                with signals_blocked(self._combo):
                    self._combo.setCurrentText(preset)
                    set_wdg_color(self.text_color, self._combo)
                    return
        # None of the presets match the current system state
        set_wdg_color("magenta", self._combo)
=======
    def allowedValues(self) -> Tuple[str]:
        return tuple(self._combo.itemText(i) for i in range(self._combo.count()))
>>>>>>> 35822847

    def disconnect(self):
        self._mmc.events.configSet.disconnect(self._on_cfg_set)
        self._mmc.events.systemConfigurationLoaded.disconnect(self.refresh)
        self._mmc.events.propertyChanged.disconnect(self._highlight_if_prop_changed)<|MERGE_RESOLUTION|>--- conflicted
+++ resolved
@@ -123,21 +123,8 @@
                 self._combo.addItems(presets)
                 self._combo.setEnabled(True)
 
-<<<<<<< HEAD
-    def _highlight_if_prop_changed(self, device: str, property: str, value: str):
-        """Set the text color to magenta if a preset property has changed"""
-
-        if (device, property) not in self.dev_prop:
-            if self._mmc.getDeviceType(device) != DeviceType.StateDevice:
-                return
-            # a StateDevice has also a "Label" property. If "Label" is not
-            # in dev_prop, we check if the property "State" is in dev_prop.
-            if (device, "State") not in self.dev_prop:
-                return
-=======
     def value(self) -> str:
         return self._combo.currentText()
->>>>>>> 35822847
 
     def setValue(self, value: str) -> None:
         if value not in self._mmc.getAvailableConfigs(self._group):
@@ -146,31 +133,8 @@
             )
         self._combo.setCurrentText(str(value))
 
-<<<<<<< HEAD
-    def _set_if_props_match_preset(self):
-        """
-        Check if a preset matches the current system state.
-        If True, set the combobox to the preset with 'text_color'.
-        If False, set the combobox color to magenta.
-        """
-        for preset in self._presets:
-            _set_combo = True
-            for (dev, prop, value) in self._mmc.getConfigData(self._group, preset):
-                cache_value = self._mmc.getPropertyFromCache(dev, prop)
-                if cache_value != value:
-                    _set_combo = False
-                    break
-            if _set_combo:
-                with signals_blocked(self._combo):
-                    self._combo.setCurrentText(preset)
-                    set_wdg_color(self.text_color, self._combo)
-                    return
-        # None of the presets match the current system state
-        set_wdg_color("magenta", self._combo)
-=======
     def allowedValues(self) -> Tuple[str]:
         return tuple(self._combo.itemText(i) for i in range(self._combo.count()))
->>>>>>> 35822847
 
     def disconnect(self):
         self._mmc.events.configSet.disconnect(self._on_cfg_set)
